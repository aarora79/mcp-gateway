--- conflicted
+++ resolved
@@ -20,15 +20,12 @@
     "scikit-learn>=1.3.0",
     "torch>=1.6.0",
     "huggingface-hub[cli]>=0.31.1",
-<<<<<<< HEAD
     "pyjwt[crypto]>=2.8.0",
-=======
     "bandit>=1.8.3",
     "langchain-mcp-adapters>=0.0.11",
     "langgraph>=0.4.3",
     "langchain-aws>=0.2.23",
     "pytz>=2025.2",
->>>>>>> c6d9d55e
 ]
 
 [tool.setuptools]

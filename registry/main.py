import os
import json
import secrets
import asyncio
import subprocess
import urllib.parse
import httpx

# argparse removed as we're using environment variables instead
from contextlib import asynccontextmanager
from pathlib import Path as PathLib  # Rename Path import to avoid conflict
from typing import Annotated, List, Set, Dict, Any, Union, Callable, Awaitable
from datetime import datetime, timezone
import re
from registry.auth.settings import AuthSettings
from itsdangerous import URLSafeTimedSerializer
import uvicorn
import time

import faiss
import numpy as np
from sentence_transformers import SentenceTransformer

# Get configuration from environment variables
EMBEDDINGS_MODEL_NAME = os.environ.get('EMBEDDINGS_MODEL_NAME', 'all-MiniLM-L6-v2')
EMBEDDINGS_MODEL_DIMENSIONS = int(os.environ.get('EMBEDDINGS_MODEL_DIMENSIONS', '384'))

from fastapi import (
    FastAPI,
    Request,
    Depends,
    HTTPException,
    Form,
    status,
    Cookie,
    WebSocket,
    WebSocketDisconnect,
    Response,
    File, 
    UploadFile, 
    Query,
)
from fastapi.responses import HTMLResponse, RedirectResponse, JSONResponse
from fastapi.staticfiles import StaticFiles
from fastapi.templating import Jinja2Templates
from itsdangerous import URLSafeTimedSerializer, SignatureExpired, BadSignature
from dotenv import load_dotenv
import logging

# Import OAuth integration
from registry.auth.integration import integrate_oauth

# Lightweight session invalidation using session timestamps
# Instead of storing all invalidated sessions, we track logout times
SESSION_LOGOUT_TIMES: Dict[str, float] = {}
MAX_LOGOUT_ENTRIES = 1000  # Keep only recent logout times

# Cache for SECRET_KEY validation to avoid repeated validation
_SECRET_KEY_VALIDATED = False
_LAST_VALIDATED_SECRET_KEY = None

# --- OAuth 2.1 Integration --- START
from registry.auth.middleware import SessionUser

from registry.auth.integration import integrate_oauth
from registry.auth.middleware import (
    requires_scope, requires_server_access, requires_server_toggle, requires_server_edit,
    require_toggle_for_path, require_edit_for_path, require_access_for_path, 
    check_admin_scope, require_registry_admin
)
from fastapi import Path, Depends, Form, Request, HTTPException, status, WebSocket, WebSocketDisconnect
# --- OAuth 2.1 Integration --- END

# --- Define paths based on container structure --- START
CONTAINER_APP_DIR = PathLib("/app")
CONTAINER_REGISTRY_DIR = CONTAINER_APP_DIR / "registry"
CONTAINER_LOG_DIR = CONTAINER_APP_DIR / "logs"
EMBEDDINGS_MODEL_DIR = CONTAINER_REGISTRY_DIR / "models" / EMBEDDINGS_MODEL_NAME
# --- Define paths based on container structure --- END

# Helper function to run async dependencies
async def run_async_dependency(dependency, kwargs):
    """Run an async dependency with the given kwargs."""
    if asyncio.iscoroutinefunction(dependency):
        return await dependency(**kwargs)
    return dependency(**kwargs)

# Determine the base directory of this script (registry folder)
# BASE_DIR = PathLib(__file__).resolve().parent # Less relevant inside container

# --- Load .env if it exists in the expected location relative to the app --- START
# Assumes .env might be mounted at /app/.env or similar
# DOTENV_PATH = BASE_DIR / ".env"
DOTENV_PATH = CONTAINER_REGISTRY_DIR / ".env" # Use container path
if DOTENV_PATH.exists():
    load_dotenv(dotenv_path=DOTENV_PATH)
    print(f"Loaded environment variables from {DOTENV_PATH}")
else:
    print(f"Warning: .env file not found at {DOTENV_PATH}")
# --- Load .env if it exists in the expected location relative to the app --- END

# --- Configuration & State (Paths relative to container structure) ---
# Assumes nginx config might be placed alongside registry code
# NGINX_CONFIG_PATH = (
#     CONTAINER_REGISTRY_DIR / "nginx_mcp_revproxy.conf"
# )
NGINX_CONFIG_PATH = PathLib("/etc/nginx/conf.d/nginx_rev_proxy.conf") # Target the actual Nginx config file

# Force dev mode to be enabled for easier startup
os.environ["MCP_GATEWAY_DEV_MODE"] = "true"
# Use the mounted volume path for server definitions
SERVERS_DIR = CONTAINER_REGISTRY_DIR / "servers"
STATIC_DIR = CONTAINER_REGISTRY_DIR / "static"
TEMPLATES_DIR = CONTAINER_REGISTRY_DIR / "templates"
# NGINX_TEMPLATE_PATH = CONTAINER_REGISTRY_DIR / "nginx_template.conf"
# Use the mounted volume path for state file, keep it with servers
STATE_FILE_PATH = SERVERS_DIR / "server_state.json"
# Define log file path
# LOG_FILE_PATH = BASE_DIR / "registry.log"
LOG_FILE_PATH = CONTAINER_LOG_DIR / "registry.log"

# --- FAISS Vector DB Configuration --- START
FAISS_INDEX_PATH = SERVERS_DIR / "service_index.faiss"
FAISS_METADATA_PATH = SERVERS_DIR / "service_index_metadata.json"
EMBEDDING_MODEL_DIMENSION = EMBEDDINGS_MODEL_DIMENSIONS  # Use env var, default is 384 for all-MiniLM-L6-v2
# EMBEDDINGS_MODEL_NAME is already defined above
EMBEDDINGS_MODEL_PATH = EMBEDDINGS_MODEL_DIR  # Path derived from model name
embedding_model = None # Will be loaded in lifespan
faiss_index = None     # Will be loaded/created in lifespan
# Stores: { service_path: {"id": faiss_internal_id, "text_for_embedding": "...", "full_server_info": { ... }} }
# faiss_internal_id is the ID used with faiss_index.add_with_ids()
faiss_metadata_store = {}
next_faiss_id_counter = 0
# --- FAISS Vector DB Configuration --- END

# --- Define logger at module level (unconfigured initially) --- START
# Configure logging with process ID, filename, line number, and millisecond precision
logging.basicConfig(
    level=logging.INFO,
    format='%(asctime)s.%(msecs)03d - PID:%(process)d - %(filename)s:%(lineno)d - %(name)s - %(levelname)s - %(message)s',
    datefmt='%Y-%m-%d %H:%M:%S'
)
logger = logging.getLogger(__name__)
# --- Define logger at module level (unconfigured initially) --- END

# In-memory state store
REGISTERED_SERVERS = {}
MOCK_SERVICE_STATE = {}
SERVER_HEALTH_STATUS = {} # Added for health check status: path -> 'healthy' | 'unhealthy' | 'checking' | 'error: <msg>'
HEALTH_CHECK_INTERVAL_SECONDS = 300 # Check every 5 minutes (restored)
HEALTH_CHECK_TIMEOUT_SECONDS = 10  # Timeout for each curl check (Increased to 10)
SERVER_LAST_CHECK_TIME = {} # path -> datetime of last check attempt (UTC)

# Force all servers to healthy status in development mode
def dev_mode_mark_servers_healthy():
    """Mark all servers as healthy in development mode."""
    if os.environ.get("MCP_GATEWAY_DEV_MODE", "").lower() in ("1", "true", "yes"):
        logger.info("Development mode enabled - marking all servers as healthy")
        for path in REGISTERED_SERVERS:
            SERVER_HEALTH_STATUS[path] = "healthy"
            SERVER_LAST_CHECK_TIME[path] = datetime.now(timezone.utc)
            
            # Get service info for this path
            service_info = REGISTERED_SERVERS[path]
            
            # Set real tools for known servers in dev mode
            server_name = path.lstrip("/")
            server_path = os.path.join(os.environ.get("SERVER_DIR", "/Users/aaronbw/Documents/DEV/v1/mcp-gateway/servers"), server_name)
            server_py_path = os.path.join(server_path, "server.py")
            
            # Check if this server has a server.py file and we haven't set tools yet
            if os.path.exists(server_py_path) and not service_info.get("real_tools_set"):
                # Try to automatically extract tools from server.py
                extracted_tools = try_extract_tools_from_server_py(server_py_path)
                
                if extracted_tools:
                    # Only set tools if we successfully extracted them
                    service_info["num_tools"] = len(extracted_tools)
                    service_info["tool_list"] = extracted_tools
                    logger.info(f"Using {len(extracted_tools)} automatically extracted tools for {path}")
                else:
                    # If extraction failed, leave tools as-is - don't show anything until the real tools are available
                    logger.warning(f"Failed to extract tools from {path}, no tools will be shown in dev mode")
                    # Make sure we don't have any old placeholder values by explicitly setting to empty
                    service_info["num_tools"] = 0
                    service_info["tool_list"] = []
                
                # Mark that we've set real tools for this server
                service_info["real_tools_set"] = True
                REGISTERED_SERVERS[path] = service_info
                logger.info(f"Set real tools for {path} in dev mode")
            # Never use placeholder tools - if we don't have real tools, set an empty list
            elif not service_info.get("tool_list"):
                service_info["num_tools"] = 0
                service_info["tool_list"] = []
                REGISTERED_SERVERS[path] = service_info
                logger.info(f"No tools set for {path} - waiting for real tools")

# --- WebSocket Connection Management ---
active_connections: Set[WebSocket] = set()

# --- Helper for extracting tools from server.py files --- START
def try_extract_tools_from_server_py(server_py_path: str) -> list:
    """
    Attempts to extract tool definitions from a server.py file.
    This is used in dev mode to provide realistic tool definitions without having to query the server.
    
    Args:
        server_py_path: Path to the server.py file
        
    Returns:
        List of tool definitions if successful, empty list otherwise
    """
    try:
        # Check if the file exists
        if not os.path.exists(server_py_path):
            logger.warning(f"Server.py file not found at {server_py_path}")
            return []
            
        # Read the file
        with open(server_py_path, "r") as f:
            content = f.read()
            
        # Look for @mcp.tool() decorated functions
        tool_pattern = r'@mcp\.tool\(\).*?def\s+(\w+)\(([^)]*)\)'
        param_pattern = r'(\w+)\s*:\s*Annotated\[(\w+),\s*Field\(\s*(?:[^)]*?description\s*=\s*"([^"]*)")?(?:[^)]*?default\s*=\s*"?([^",\)]*)"?)?'
        
        tools = []
        matches = re.finditer(tool_pattern, content, re.DOTALL)
        
        for match in matches:
            try:
                func_name = match.group(1)
                params_str = match.group(2)
                
                # Try to extract docstring for description
                func_block = content[match.end():].split('\n\n')[0]
                desc_match = re.search(r'"""(.*?)"""', func_block, re.DOTALL)
                description = desc_match.group(1).strip() if desc_match else f"Function {func_name}"
                
                # Short description (first sentence)
                short_desc = description.split('.')[0].strip()
                
                # Extract parameters
                parameters = {
                    "type": "object",
                    "properties": {}
                }
                
                param_matches = re.finditer(param_pattern, params_str, re.DOTALL)
                for param_match in param_matches:
                    param_name = param_match.group(1)
                    param_type = param_match.group(2).lower()
                    param_desc = param_match.group(3) if param_match.group(3) else f"Parameter {param_name}"
                    param_default = param_match.group(4) if param_match.group(4) else None
                    
                    param_info = {
                        "type": "string" if param_type == "str" else 
                               "number" if param_type in ["int", "float"] else 
                               "boolean" if param_type == "bool" else 
                               "string",
                        "description": param_desc
                    }
                    
                    if param_default:
                        if param_type == "str":
                            param_info["default"] = param_default
                        elif param_type == "int":
                            try:
                                param_info["default"] = int(param_default)
                            except:
                                pass
                        elif param_type == "float":
                            try:
                                param_info["default"] = float(param_default)
                            except:
                                pass
                        elif param_type == "bool":
                            param_info["default"] = param_default.lower() in ["true", "1", "yes"]
                    
                    parameters["properties"][param_name] = param_info
                
                tools.append({
                    "name": func_name,
                    "description": short_desc,
                    "parameters": parameters
                })
                
            except Exception as e:
                logger.warning(f"Error extracting tool info for {match.group(1)}: {e}")
                continue
                
        logger.info(f"Successfully extracted {len(tools)} tools from {server_py_path}")
        return tools
        
    except Exception as e:
        logger.warning(f"Failed to extract tools from {server_py_path}: {e}")
        return []
# --- Helper for extracting tools from server.py files --- END

# --- FAISS Helper Functions --- START

def _get_text_for_embedding(server_info: dict) -> str:
    """Prepares a consistent text string from server info for embedding."""
    name = server_info.get("server_name", "")
    description = server_info.get("description", "")
    tags = server_info.get("tags", [])
    tag_string = ", ".join(tags)
    return f"Name: {name}\\nDescription: {description}\\nTags: {tag_string}"

def load_faiss_data():
    global faiss_index, faiss_metadata_store, embedding_model, next_faiss_id_counter, CONTAINER_REGISTRY_DIR, SERVERS_DIR
    logger.info("Loading FAISS data and embedding model...")

    SERVERS_DIR.mkdir(parents=True, exist_ok=True)
    

    try:
        model_cache_path = CONTAINER_REGISTRY_DIR / ".cache"
        model_cache_path.mkdir(parents=True, exist_ok=True)
        
        # Set SENTENCE_TRANSFORMERS_HOME to use the defined cache path
        original_st_home = os.environ.get('SENTENCE_TRANSFORMERS_HOME')
        os.environ['SENTENCE_TRANSFORMERS_HOME'] = str(model_cache_path)
        
        # Check if the model path exists and is not empty
        model_path = PathLib(EMBEDDINGS_MODEL_PATH)
        model_exists = model_path.exists() and any(model_path.iterdir()) if model_path.exists() else False
        
        if model_exists:
            logger.info(f"Loading SentenceTransformer model from local path: {EMBEDDINGS_MODEL_PATH}")
            embedding_model = SentenceTransformer(str(EMBEDDINGS_MODEL_PATH))
        else:
            logger.info(f"Local model not found at {EMBEDDINGS_MODEL_PATH}, downloading from Hugging Face")
            embedding_model = SentenceTransformer(str(EMBEDDINGS_MODEL_NAME))
        
        # Restore original environment variable if it was set
        if original_st_home:
            os.environ['SENTENCE_TRANSFORMERS_HOME'] = original_st_home
        else:
            del os.environ['SENTENCE_TRANSFORMERS_HOME'] # Remove if not originally set
            
        logger.info("SentenceTransformer model loaded successfully.")
    except Exception as e:
        logger.error(f"Failed to load SentenceTransformer model: {e}", exc_info=True)
        embedding_model = None 

    if FAISS_INDEX_PATH.exists() and FAISS_METADATA_PATH.exists():
        try:
            logger.info(f"Loading FAISS index from {FAISS_INDEX_PATH}")
            faiss_index = faiss.read_index(str(FAISS_INDEX_PATH))
            logger.info(f"Loading FAISS metadata from {FAISS_METADATA_PATH}")
            with open(FAISS_METADATA_PATH, "r") as f:
                loaded_metadata = json.load(f)
                faiss_metadata_store = loaded_metadata.get("metadata", {})
                next_faiss_id_counter = loaded_metadata.get("next_id", 0)
            logger.info(f"FAISS data loaded. Index size: {faiss_index.ntotal if faiss_index else 0}. Next ID: {next_faiss_id_counter}")
            if faiss_index and faiss_index.d != EMBEDDING_MODEL_DIMENSION:
                logger.warning(f"Loaded FAISS index dimension ({faiss_index.d}) differs from expected ({EMBEDDING_MODEL_DIMENSION}). Re-initializing.")
                faiss_index = faiss.IndexIDMap(faiss.IndexFlatL2(EMBEDDING_MODEL_DIMENSION))
                faiss_metadata_store = {}
                next_faiss_id_counter = 0
        except Exception as e:
            logger.error(f"Error loading FAISS data: {e}. Re-initializing.", exc_info=True)
            faiss_index = faiss.IndexIDMap(faiss.IndexFlatL2(EMBEDDING_MODEL_DIMENSION))
            faiss_metadata_store = {}
            next_faiss_id_counter = 0
    else:
        logger.info("FAISS index or metadata not found. Initializing new.")
        faiss_index = faiss.IndexIDMap(faiss.IndexFlatL2(EMBEDDING_MODEL_DIMENSION))
        faiss_metadata_store = {}
        next_faiss_id_counter = 0

def save_faiss_data():
    global faiss_index, faiss_metadata_store, next_faiss_id_counter
    if faiss_index is None:
        logger.error("FAISS index is not initialized. Cannot save.")
        return
    try:
        SERVERS_DIR.mkdir(parents=True, exist_ok=True) # Ensure directory exists
        logger.info(f"Saving FAISS index to {FAISS_INDEX_PATH} (Size: {faiss_index.ntotal})")
        faiss.write_index(faiss_index, str(FAISS_INDEX_PATH))
        logger.info(f"Saving FAISS metadata to {FAISS_METADATA_PATH}")
        with open(FAISS_METADATA_PATH, "w") as f:
            json.dump({"metadata": faiss_metadata_store, "next_id": next_faiss_id_counter}, f, indent=2)
        logger.info("FAISS data saved successfully.")
    except Exception as e:
        logger.error(f"Error saving FAISS data: {e}", exc_info=True)

async def add_or_update_service_in_faiss(service_path: str, server_info: dict):
    global faiss_index, faiss_metadata_store, embedding_model, next_faiss_id_counter

    if embedding_model is None or faiss_index is None:
        logger.error("Embedding model or FAISS index not initialized. Cannot add/update service in FAISS.")
        return

    logger.info(f"Attempting to add/update service '{service_path}' in FAISS.")
    text_to_embed = _get_text_for_embedding(server_info)
    
    current_faiss_id = -1
    needs_new_embedding = True # Assume new embedding is needed

    existing_entry = faiss_metadata_store.get(service_path)

    if existing_entry:
        current_faiss_id = existing_entry["id"]
        if existing_entry.get("text_for_embedding") == text_to_embed:
            needs_new_embedding = False
            logger.info(f"Text for embedding for '{service_path}' has not changed. Will update metadata store only if server_info differs.")
        else:
            logger.info(f"Text for embedding for '{service_path}' has changed. Re-embedding required.")
    else: # New service
        current_faiss_id = next_faiss_id_counter
        next_faiss_id_counter += 1
        logger.info(f"New service '{service_path}'. Assigning new FAISS ID: {current_faiss_id}.")
        needs_new_embedding = True # Definitely needs embedding

    if needs_new_embedding:
        try:
            # Run model encoding in a separate thread to avoid blocking asyncio event loop
            embedding = await asyncio.to_thread(embedding_model.encode, [text_to_embed])
            embedding_np = np.array([embedding[0]], dtype=np.float32)
            
            ids_to_remove = np.array([current_faiss_id])
            if existing_entry: # Only attempt removal if it was an existing entry
                try:
                    # remove_ids returns number of vectors removed.
                    # It's okay if the ID isn't found (returns 0).
                    num_removed = faiss_index.remove_ids(ids_to_remove)
                    if num_removed > 0:
                        logger.info(f"Removed {num_removed} old vector(s) for FAISS ID {current_faiss_id} ({service_path}).")
                    else:
                        logger.info(f"No old vector found for FAISS ID {current_faiss_id} ({service_path}) during update, or ID not in index.")
                except Exception as e_remove: # Should be rare with IndexIDMap if ID was valid type
                    logger.warning(f"Issue removing FAISS ID {current_faiss_id} for {service_path}: {e_remove}. Proceeding to add.")
            
            faiss_index.add_with_ids(embedding_np, np.array([current_faiss_id]))
            logger.info(f"Added/Updated vector for '{service_path}' with FAISS ID {current_faiss_id}.")
        except Exception as e:
            logger.error(f"Error encoding or adding embedding for '{service_path}': {e}", exc_info=True)
            return # Don't update metadata or save if embedding failed

    # Update metadata store if new, or if text changed, or if full_server_info changed
    # --- Enrich server_info with is_enabled status before storing --- START
    enriched_server_info = server_info.copy()
    enriched_server_info["is_enabled"] = MOCK_SERVICE_STATE.get(service_path, False) # Default to False if not found
    # --- Enrich server_info with is_enabled status before storing --- END

    if existing_entry is None or needs_new_embedding or existing_entry.get("full_server_info") != enriched_server_info:
        faiss_metadata_store[service_path] = {
            "id": current_faiss_id,
            "text_for_embedding": text_to_embed,
            "full_server_info": enriched_server_info # Store the enriched server_info
        }
        logger.debug(f"Updated faiss_metadata_store for '{service_path}'.")
        await asyncio.to_thread(save_faiss_data) # Persist changes in a thread
    else:
        logger.debug(f"No changes to FAISS vector or enriched full_server_info for '{service_path}'. Skipping save.")

# --- FAISS Helper Functions --- END

async def broadcast_health_status():
    """Sends the current health status to all connected WebSocket clients."""
    if active_connections:
        logger.info(f"Broadcasting health status to {len(active_connections)} clients...")

        # Construct data payload with status and ISO timestamp string
        data_to_send = {}
        for path, status in SERVER_HEALTH_STATUS.items():
            last_checked_dt = SERVER_LAST_CHECK_TIME.get(path)
            # Send ISO string or None
            last_checked_iso = last_checked_dt.isoformat() if last_checked_dt else None
            # Get the current tool count from REGISTERED_SERVERS
            num_tools = REGISTERED_SERVERS.get(path, {}).get("num_tools", 0) # Default to 0 if not found

            data_to_send[path] = {
                "status": status,
                "last_checked_iso": last_checked_iso, # Changed key
                "num_tools": num_tools # --- Add num_tools --- START
            }
            # --- Add num_tools --- END

        message = json.dumps(data_to_send)
        disconnected_clients = set()

        # Concurrent sending
        current_connections = list(active_connections) # Make a copy of current set
        send_tasks = []

        # Schedule all send operations
        for connection in current_connections:
            # Store connection and task together for easier error handling
            send_tasks.append((connection, connection.send_text(message)))

        # Wait for all to complete
        results = await asyncio.gather(*(task for _, task in send_tasks), return_exceptions=True)

        # Process results
        for i, result in enumerate(results):
            conn, _ = send_tasks[i]
            if isinstance(result, Exception):
                logger.warning(f"Error sending status update to WebSocket client {conn.client}: {result}. Marking for removal.")
                disconnected_clients.add(conn)

        # Remove any disconnected clients
        if disconnected_clients:
            logger.info(f"Removing {len(disconnected_clients)} disconnected clients after broadcast.")
            for conn in disconnected_clients:
                if conn in active_connections:
                    active_connections.remove(conn)

<<<<<<< HEAD
# --- Setup FastAPI Application ---
=======
# Session management configuration
# Session management configuration
SECRET_KEY = os.environ.get("SECRET_KEY")
if not SECRET_KEY:
    # Generate a secure random key (32 bytes = 256 bits of entropy)
    SECRET_KEY = secrets.token_hex(32)
    logger.warning("No SECRET_KEY environment variable found. Using a randomly generated key. "
                   "While this is more secure than a hardcoded default, it will change on restart. "
                   "Set a permanent SECRET_KEY environment variable for production.")
SESSION_COOKIE_NAME = "mcp_gateway_session"
signer = URLSafeTimedSerializer(SECRET_KEY)
SESSION_MAX_AGE_SECONDS = 60 * 60 * 8  # 8 hours

# --- Nginx Config Generation ---

LOCATION_BLOCK_TEMPLATE = """
    location {path}/ {{
        proxy_pass {proxy_pass_url};
        proxy_http_version 1.1;
        proxy_set_header Host $host;
        proxy_set_header X-Real-IP $remote_addr;
        proxy_set_header X-Forwarded-For $proxy_add_x_forwarded_for;
        proxy_set_header X-Forwarded-Proto $scheme;
    }}
"""

COMMENTED_LOCATION_BLOCK_TEMPLATE = """
#    location {path}/ {{
#        proxy_pass {proxy_pass_url};
#        proxy_http_version 1.1;
#        proxy_set_header Host $host;
#        proxy_set_header X-Real-IP $remote_addr;
#        proxy_set_header X-Forwarded-For $proxy_add_x_forwarded_for;
#        proxy_set_header X-Forwarded-Proto $scheme;
#    }}
"""
>>>>>>> c6d9d55e

# Lifespan handler to initialize and cleanup resources
@asynccontextmanager
async def lifespan(app: FastAPI):
    # --- Startup Code ---
    logger.info("Application startup. Initializing...")
    
    # Create paths if they don't exist
    # --- Ensure Directories Exist --- START
    CONTAINER_LOG_DIR.mkdir(parents=True, exist_ok=True)
    STATIC_DIR.mkdir(parents=True, exist_ok=True)
    TEMPLATES_DIR.mkdir(parents=True, exist_ok=True)
    SERVERS_DIR.mkdir(parents=True, exist_ok=True)
    # --- Ensure Directories Exist --- END

    # --- Load FAISS data and model --- START
    logger.info("Pre-loading FAISS data and model...")
    try:
        # We do this in a thread to not block
        await asyncio.to_thread(load_faiss_data)
    except Exception as e:
        logger.error(f"Error pre-loading FAISS: {e}", exc_info=True)
    # --- Load FAISS data and model --- END
    
    # --- Load server state --- START
    if STATE_FILE_PATH.exists():
        try:
<<<<<<< HEAD
            with open(STATE_FILE_PATH, "r") as f:
                MOCK_SERVICE_STATE.update(json.load(f))
            logger.info(f"Loaded server state from {STATE_FILE_PATH} with {len(MOCK_SERVICE_STATE)} entries")
=======
            logger.info("Attempting to reload Nginx configuration...")
            result = subprocess.run(['/usr/sbin/nginx', '-s', 'reload'], check=True, capture_output=True, text=True)
            logger.info(f"Nginx reload successful. stdout: {result.stdout.strip()}")
            return True
        except FileNotFoundError:
            logger.error("'nginx' command not found. Cannot reload configuration.")
            return False
        except subprocess.CalledProcessError as e:
            logger.error(f"Failed to reload Nginx configuration. Return code: {e.returncode}")
            logger.error(f"Nginx reload stderr: {e.stderr.strip()}")
            logger.error(f"Nginx reload stdout: {e.stdout.strip()}")
            return False
>>>>>>> c6d9d55e
        except Exception as e:
            logger.error(f"Error loading server state: {e}")
    else:
        logger.info(f"No server state file found at {STATE_FILE_PATH}. Starting with empty state.")
    # --- Load server state --- END
    
    # --- Load existing server JSON files --- START
    logger.info(f"Loading server definitions from {SERVERS_DIR}...")
    if SERVERS_DIR.exists() and SERVERS_DIR.is_dir():
        json_server_files = list(SERVERS_DIR.glob("*.json"))
        logger.info(f"Found {len(json_server_files)} JSON files in {SERVERS_DIR}")
        
        for server_file in json_server_files:
            try:
                # Skip _metadata and _index, these aren't service files
                if server_file.name.startswith("service_index_"):
                    continue
                    
                with open(server_file, "r") as f:
                    server_data = json.load(f)
                
                # Check if this is a server definition (has path, server_name, proxy_pass_url)
                if "path" in server_data and "server_name" in server_data and "proxy_pass_url" in server_data:
                    path = server_data["path"]
                    # Register the service in memory
                    REGISTERED_SERVERS[path] = server_data
                    # Mark it as either enabled or disabled, defaulting to disabled if not in state
                    is_enabled = MOCK_SERVICE_STATE.get(path, False)
                    MOCK_SERVICE_STATE[path] = is_enabled
                    # Initialize health status for this service
                    SERVER_HEALTH_STATUS[path] = "unknown"
                    logger.info(f"Loaded server definition for {server_data['server_name']} at {path} (enabled={is_enabled})")
                else:
                    logger.warning(f"Skipping incomplete server definition in {server_file}")
            except Exception as e:
                logger.error(f"Error loading server definition from {server_file}: {e}")
    else:
        logger.warning(f"Servers directory not found or not a directory: {SERVERS_DIR}")
    # --- Load existing server JSON files --- END
    
    # --- Mark servers as healthy in dev mode --- START
    dev_mode_mark_servers_healthy()
    # --- Mark servers as healthy in dev mode --- END
    
    # --- Generate initial Nginx config --- START
    logger.info("Generating initial Nginx configuration...")
    regenerate_nginx_config()
    # --- Generate initial Nginx config --- END
    
    # --- Start Health Check Background Task --- START
    # Start the background health check task
    logger.info("Starting health check background task...")
    asyncio.create_task(run_health_checks())
    # --- Start Health Check Background Task --- END
    
    logger.info("Application initialization complete. Ready to serve requests.")
    
    yield  # Application runs here
    
    # --- Cleanup Code ---
    logger.info("Application shutdown. Cleaning up...")
    
    # Ensure latest service state is saved
    try:
        with open(STATE_FILE_PATH, "w") as f:
            json.dump(MOCK_SERVICE_STATE, f, indent=2)
        logger.info(f"Saved server state to {STATE_FILE_PATH} with {len(MOCK_SERVICE_STATE)} entries")
    except Exception as e:
        logger.error(f"Error saving server state: {e}")
    
    # Any other cleanup goes here...
    logger.info("Cleanup complete. Application shutting down.")

# Create FastAPI application
app = FastAPI(
    title="MCP Gateway Registry Service",
    description="Registry service for MCP Gateway to manage server registrations",
    lifespan=lifespan,
)

# Mount static files directory
app.mount("/static", StaticFiles(directory=STATIC_DIR), name="static")

# Set up templates
templates = Jinja2Templates(directory=TEMPLATES_DIR)

# --- Set up OAuth 2.1 integration --- START
# Call our integration function to set up OAuth 2.1 with the app
oauth_provider = integrate_oauth(app, templates)
logger.info(f"OAuth 2.1 integration setup: {'ENABLED' if oauth_provider else 'DISABLED'}")
# --- Set up OAuth 2.1 integration --- END

# -- Authentication Helper Functions --

def get_session_fingerprint(session_data: dict) -> str:
    """Generate a unique session fingerprint using session_id."""
    username = session_data.get("username", "")
    session_id = session_data.get("session_id", "")
    return f"{username}:{session_id}"

def cleanup_logout_times():
    """Clean up old logout times to prevent memory leaks."""
    global SESSION_LOGOUT_TIMES
    if len(SESSION_LOGOUT_TIMES) > MAX_LOGOUT_ENTRIES:
        # Keep only the most recent entries
        sorted_items = sorted(SESSION_LOGOUT_TIMES.items(), key=lambda x: x[1])
        SESSION_LOGOUT_TIMES = dict(sorted_items[-MAX_LOGOUT_ENTRIES//2:])

def is_session_logged_out(session_data: dict) -> bool:
    """Check if session was logged out after its creation time."""
    fingerprint = get_session_fingerprint(session_data)
    logout_time = SESSION_LOGOUT_TIMES.get(fingerprint)
    
    if logout_time is None:
        return False
    
    # Parse session login time
    login_time_str = session_data.get("login_time", "")
    if not login_time_str:
        return False
    
    try:
        from datetime import datetime
        login_time = datetime.fromisoformat(login_time_str.replace('Z', '+00:00'))
        login_timestamp = login_time.timestamp()
        return logout_time > login_timestamp
    except (ValueError, AttributeError):
        return False

def validate_secret_key(secret_key: str) -> None:
    """
    Validate that the SECRET_KEY meets security requirements.
    
    Args:
        secret_key: The secret key to validate
        
    Raises:
        ValueError: If the secret key is weak or insecure
    """
    global _SECRET_KEY_VALIDATED, _LAST_VALIDATED_SECRET_KEY
    
    # Use cache to avoid repeated validation of the same key
    if _SECRET_KEY_VALIDATED and _LAST_VALIDATED_SECRET_KEY == secret_key:
        return
    
    import re
    
    # Check minimum length (should be at least 32 characters for good entropy)
    if len(secret_key) < 32:
        raise ValueError(f"SECRET_KEY must be at least 32 characters long. Current length: {len(secret_key)}")
    
    # Check for sufficient complexity (should contain different character types)
    has_upper = bool(re.search(r'[A-Z]', secret_key))
    has_lower = bool(re.search(r'[a-z]', secret_key))
    has_digit = bool(re.search(r'[0-9]', secret_key))
    has_special = bool(re.search(r'[^A-Za-z0-9]', secret_key))
    
    complexity_score = sum([has_upper, has_lower, has_digit, has_special])
    
    # For randomly generated hex keys, require at least 2 character types (numbers + letters)
    # For other keys, require at least 3 character types for good complexity
    min_complexity = 2 if all(c in '0123456789abcdefABCDEF' for c in secret_key) else 3
    
    if complexity_score < min_complexity:
        if min_complexity == 2:
            raise ValueError(
                "SECRET_KEY lacks sufficient complexity. For hex keys, ensure both letters and numbers are present."
            )
        else:
            raise ValueError(
                "SECRET_KEY lacks sufficient complexity. It should contain at least 3 of: "
                "uppercase letters, lowercase letters, digits, special characters"
            )
    
    # Check for obvious patterns
    if secret_key.lower() in secret_key or secret_key == secret_key[::-1]:
        # Additional pattern checks could be added here
        pass
    
    # Mark as validated and cache the key
    _SECRET_KEY_VALIDATED = True
    _LAST_VALIDATED_SECRET_KEY = secret_key
    logger.info("SECRET_KEY validation passed - key meets security requirements")

def get_current_user(request: Request, session: str = Cookie(None)) -> str:
    """Get the current user from session cookie, or return 'anonymous'."""
    SECRET_KEY = os.environ.get("SECRET_KEY", "insecure-default-key-for-testing-only")
    
    # Validate SECRET_KEY strength before using it for authentication
    try:
        validate_secret_key(SECRET_KEY)
    except ValueError as e:
        logger.error(f"SECRET_KEY validation failed: {e}")
        raise HTTPException(
            status_code=status.HTTP_500_INTERNAL_SERVER_ERROR,
            detail="Server configuration error: Invalid SECRET_KEY. Please configure a strong secret key."
        )
    
    session_cookie_name = "mcp_gateway_session"
    default_session_expr = 3600  # Default: 1 hour
    USERNAME_ENV = os.environ.get("ADMIN_USER", "admin")
    PASSWORD_ENV = os.environ.get("ADMIN_PASSWORD", "password")

    # Log detailed debugging information
    logger.info(f"Authentication check - Path: {request.url.path}, Host: {request.headers.get('host')}")
    logger.info(f"Request cookies: {request.cookies}")
    
    # DEBUG: Always consider the user as authenticated during testing
    disable_auth_env = os.environ.get("MCP_GATEWAY_DISABLE_AUTH", "").lower()
    if disable_auth_env in ("1", "true", "yes"):
        logger.warning("AUTH DISABLED: Using automatic admin access")
        # Add admin user to request context for RBAC
        # Create the user object but don't try to set it directly on request
        user = SessionUser(USERNAME_ENV, ["mcp-admin"])
        # Store the user in request.state which is designed for this purpose
        request.state.user = user
        return USERNAME_ENV

    # Check for session in cookies directly if Cookie dependency didn't work
    if not session and session_cookie_name in request.cookies:
        session = request.cookies[session_cookie_name]
        logger.info(f"Using session from request.cookies: {session[:20]}...")
        
    # No session? Redirect to login
    if not session:
        logger.warning("No session cookie found. Redirecting to login.")
        raise HTTPException(
            status_code=status.HTTP_401_UNAUTHORIZED,
            detail="Not authenticated",
            headers={"WWW-Authenticate": "Bearer"},
        )

    # Unsign the cookie
    try:
        s = URLSafeTimedSerializer(SECRET_KEY)
        MAX_AGE = int(os.environ.get("SESSION_EXPIRATION_SECONDS", default_session_expr))
        data = s.loads(session, max_age=MAX_AGE)
        
        # Check if this session has been logged out
        if is_session_logged_out(data):
            fingerprint = get_session_fingerprint(data)
            logger.warning(f"Session {fingerprint} was logged out after creation")
            raise HTTPException(status_code=401, detail="Session has been logged out")
        
        # If OAuth session
        if data.get("is_oauth", False):
            logger.info("Validated OAuth session.")
            
            # Extract groups from session if available
            groups = data.get("groups", [])
            username = data.get("username", "oauth_user")
            
            # Create SessionUser and attach to request
            if groups:
                logger.info(f"Session contains groups: {groups}")
                # Create the user object but don't try to set it directly on request
                # Since FastAPI's Request object doesn't support attribute setting
                user = SessionUser(username, groups)
                # Store the user in request.state which is designed for this purpose
                request.state.user = user
                # Log mapped scopes for debugging
                if hasattr(user, "scopes"):
                    logger.info(f"User {username} groups mapped to scopes: {user.scopes}")
                
            return username
        
        # Check if regular session data looks valid
        username = data.get("username")
        is_authenticated = data.get("authenticated", False)
        
        if username and is_authenticated:
            logger.debug(f"Validated session for {username}")
            # Create a standard user with admin permissions for non-OAuth sessions
            # Create the user object but don't try to set it directly on request
            user = SessionUser(username, ["mcp-admin"])
            # Store the user in request.state which is designed for this purpose
            request.state.user = user
            return username
            
        logger.warning(f"Session found but invalid structure: {data}")
        raise HTTPException(status_code=401, detail="Invalid session")
    except SignatureExpired:
        logger.warning("Session expired")
        raise HTTPException(status_code=401, detail="Session expired")
    except BadSignature:
        logger.warning("Invalid session signature")
        raise HTTPException(status_code=401, detail="Invalid session")
    except Exception as e:
        logger.error(f"Error validating session: {e}")
        raise HTTPException(status_code=401, detail="Authentication error")


def api_auth(request: Request, session: str = Cookie(None)) -> str:
    """Similar to get_current_user but returns UnauthorizedResponse instead of redirects."""
    try:
        username = get_current_user(request, session)
        
        # Log the user's scopes for debugging
        if hasattr(request.state, "user") and hasattr(request.state.user, "scopes"):
            scopes = request.state.user.scopes
            logger.info(f"API Auth - User {username} has scopes: {scopes}")
        else:
            logger.warning(f"API Auth - User {username} has no scopes attribute")
            
        return username
    except HTTPException as http_exc:
        # Log authentication failures
        logger.warning(f"API Auth failed: {http_exc.detail}")
        
        # Convert HTTPException to JSON response
        return JSONResponse(
            status_code=http_exc.status_code,
            content={"detail": http_exc.detail}
        )

# --- Authentication Routes ---

@app.post("/login")
async def login(
    request: Request,
    username: str = Form(...),
    password: str = Form(...),
):
    """Handle login form submission."""
    USERNAME_ENV = os.environ.get("ADMIN_USER", "admin")
    PASSWORD_ENV = os.environ.get("ADMIN_PASSWORD", "password")
    SECRET_KEY = os.environ.get("SECRET_KEY", "insecure-default-key-for-testing-only")
    
    # Validate SECRET_KEY strength before using it for session creation
    try:
        validate_secret_key(SECRET_KEY)
    except ValueError as e:
        logger.error(f"SECRET_KEY validation failed during login: {e}")
        return templates.TemplateResponse(
            "login.html", 
            {"request": request, "error": "Server configuration error. Please contact administrator."}
        )
    
    session_cookie_name = "mcp_gateway_session"
    session_max_age = 60 * 60 * 8  # 8 hours

    # Check credentials
    if username == USERNAME_ENV and password == PASSWORD_ENV:
        # Create session data
        s = URLSafeTimedSerializer(SECRET_KEY)
        session_data = {
            "username": username,
            "authenticated": True,
            "created_at": datetime.now(timezone.utc).isoformat(),
            "session_id": secrets.token_hex(16),
        }
        session_cookie = s.dumps(session_data)
        
        # Redirect to home with session cookie
        response = RedirectResponse(url="/", status_code=status.HTTP_303_SEE_OTHER)
        response.set_cookie(
            key=session_cookie_name,
            value=session_cookie,
            max_age=session_max_age,
            httponly=True,
        )
        return response
    else:
        # Show login form with error
        return templates.TemplateResponse(
            "login.html",
            {"request": request, "error": "Invalid username or password"},
        )


def get_idp_logout_url(provider_type: str, request: Request) -> str:
    """Generate IdP logout URL in a provider-agnostic way."""
    logger.info(f"Generating IdP logout URL for provider: {provider_type}")
    try:
        auth_settings = AuthSettings()
        logger.info(f"Auth settings - enabled: {auth_settings.enabled}, has idp_settings: {auth_settings.idp_settings is not None}")
        
        if not (auth_settings.enabled and auth_settings.idp_settings):
            logger.warning("Auth not enabled or no IdP settings available")
            return None
            
        timestamp = int(datetime.now(timezone.utc).timestamp())
        scheme = request.url.scheme or "http"
        host = request.headers.get('host', 'localhost:7860')
        return_uri = f"{scheme}://{host}/login?t={timestamp}&signed_out=true&complete=true"
        logger.info(f"Generated return URI: {return_uri}")
        
        if provider_type == "cognito":
            client_id = auth_settings.idp_settings.client_id
            cognito_domain = os.environ.get("MCP_AUTH_COGNITO_DOMAIN")
            logger.info(f"Cognito config - client_id: {client_id is not None}, domain: {cognito_domain}")
            if cognito_domain and client_id:
                logout_url = f"https://{cognito_domain}/logout?client_id={client_id}&logout_uri={urllib.parse.quote(return_uri)}"
                logger.info(f"Generated Cognito logout URL: {logout_url}")
                return logout_url
            else:
                logger.warning("Missing Cognito client_id or domain")
        # Add other IdP logout URL generation here
        elif provider_type == "azure":
            # return azure_logout_url(auth_settings, return_uri)
            pass
        elif provider_type == "auth0":
            # return auth0_logout_url(auth_settings, return_uri)  
            pass
        
    except Exception as e:
        logger.error(f"Error generating IdP logout URL for {provider_type}: {e}")
    
    logger.warning(f"No logout URL generated for provider: {provider_type}")
    return None

@app.get("/logout")
async def logout_get(request: Request):
    """
    Log out by clearing the session cookie and invalidating the session server-side.
    Provides IdP logout URLs when available.
    """
    logger.info("Logout initiated")
    
    session_cookie_name = "mcp_gateway_session"
    SECRET_KEY = os.environ.get("SECRET_KEY", "insecure-default-key-for-testing-only")
    
    # Extract session cookie manually (same approach as get_current_user)
    session = request.cookies.get(session_cookie_name)
    logger.info(f"Logout - session cookie present: {session is not None}")
    if session:
        logger.info(f"Session cookie value: {session[:50]}...")
    
    # Decode session and invalidate server-side
    provider_type = None
    username = None
    session_invalidated = False
    
    if session:
        try:
            s = URLSafeTimedSerializer(SECRET_KEY)
            session_data = s.loads(session, max_age=None)  # Don't check expiry for logout
            provider_type = session_data.get("provider_type")
            username = session_data.get("username")
            
            # Invalidate session server-side using lightweight approach
            fingerprint = get_session_fingerprint(session_data)
            SESSION_LOGOUT_TIMES[fingerprint] = time.time()
            session_invalidated = True
            cleanup_logout_times()  # Clean up if needed
            
            logger.info(f"Session logout - User: {username}, Provider: {provider_type}, Fingerprint: {fingerprint}")
        except Exception as e:
            logger.warning(f"Error decoding session during logout: {e}")
    
    # Create base logout response
    timestamp = int(datetime.now(timezone.utc).timestamp())
    logout_url = f"/login?t={timestamp}&signed_out=true"
    
    # Add IdP logout URL if available
    if provider_type:
        idp_logout_url = get_idp_logout_url(provider_type, request)
        logger.info(f"Generated IdP logout URL for {provider_type}: {idp_logout_url}")
        if idp_logout_url:
            logout_url += f"&idp_logout={urllib.parse.quote(idp_logout_url)}"
        logout_url += f"&provider_type={provider_type}"
    
    logger.info(f"Final logout redirect URL: {logout_url}")
    
    response = RedirectResponse(url=logout_url, status_code=status.HTTP_303_SEE_OTHER)
    
    # Clear session cookie and add cache control headers
    response.delete_cookie(key=session_cookie_name, path="/", httponly=True)
    response.headers['Cache-Control'] = 'no-cache, no-store, must-revalidate'
    response.headers['Pragma'] = 'no-cache'
    response.headers['Expires'] = '0'
    response.headers['Clear-Site-Data'] = '"cookies", "storage", "cache"'
    
    logger.info(f"Logout completed for user: {username}, server-side invalidation: {session_invalidated}")
    return response

@app.post("/logout")
async def logout_post(request: Request):
    """Handle POST logout requests."""
    return await logout_get(request)


# --- Main Routes ---

@app.get("/", response_class=HTMLResponse)
async def index(request: Request, username: Annotated[str, Depends(get_current_user)]):
    """Render the main index page. Requires authentication."""
    # Directly pass services to the template as in the original implementation
    service_data = []
    sorted_server_paths = sorted(
        REGISTERED_SERVERS.keys(), key=lambda p: REGISTERED_SERVERS[p]["server_name"]
    )
    
    # Get user's scopes if authenticated with OAuth 2.1
    user_scopes = set()
    has_admin_scope = False
    
    # Check if the user has OAuth-based authentication with scopes
    user_scopes = set()
    
    if hasattr(request.state, "user") and hasattr(request.state.user, "scopes"):
        user_scopes = set(request.state.user.scopes)
        # Check for admin scope which grants access to all servers
        auth_settings = AuthSettings()
        has_admin_scope = auth_settings.registry_admin_scope in user_scopes
        logger.info(f"User {request.state.user.display_name} has scopes: {user_scopes}, Admin: {has_admin_scope}")
    else:
        # Check if we have a session cookie with groups
        session_cookie = request.cookies.get("mcp_gateway_session")
        if session_cookie:
            try:
                # Use the environment variable for SECRET_KEY
                secret_key = os.environ.get("SECRET_KEY", "insecure-default-key-for-testing-only")
                s = URLSafeTimedSerializer(secret_key)
                data = s.loads(session_cookie)
                
                # Extract groups from session if available
                groups = data.get("groups", [])
                if groups:
                    # Create a SessionUser to extract scopes from groups
                    session_user = SessionUser(data.get("username", "unknown"), groups)
                    user_scopes = session_user.scopes
                    
                    # Check for admin scope
                    auth_settings = AuthSettings()
                    has_admin_scope = auth_settings.registry_admin_scope in user_scopes
                    
                    logger.info(f"User {data.get('username')} from session has groups: {groups}")
                    logger.info(f"Extracted scopes: {user_scopes}, Admin: {has_admin_scope}")
                else:
                    logger.info("No groups found in session cookie")
                    has_admin_scope = False
            except Exception as e:
                logger.error(f"Error processing session cookie: {e}")
                has_admin_scope = False
        else:
            # No scopes available - rely entirely on IdP for authorization
            has_admin_scope = False
            logger.info(f"No scopes available for user - access will be restricted")
    
    for path in sorted_server_paths:
        server_info = REGISTERED_SERVERS[path]
        server_name = server_info["server_name"]
        
        # Filter servers based on user's OAuth scopes
        if not has_admin_scope:
            # Get the required scope for this server
            auth_settings = AuthSettings()
            required_scope = auth_settings.get_server_execute_scope(path)
            
            # Skip this server if user doesn't have the required scope
            if required_scope not in user_scopes:
                logger.info(f"Skipping server {path} - user lacks required scope: {required_scope}")
                continue
        
        # Pass all required fields to the template
        service_data.append(
            {
                "display_name": server_name,
                "path": path,
                "description": server_info.get("description", ""),
                "is_enabled": MOCK_SERVICE_STATE.get(path, False),
                "tags": server_info.get("tags", []),
                "num_tools": server_info.get("num_tools", 0),
                "num_stars": server_info.get("num_stars", 0),
                "is_python": server_info.get("is_python", False),
                "license": server_info.get("license", "N/A"),
                "health_status": SERVER_HEALTH_STATUS.get(path, "unknown"),
                "last_checked_iso": SERVER_LAST_CHECK_TIME.get(path).isoformat() if SERVER_LAST_CHECK_TIME.get(path) else None
            }
        )
    
    return templates.TemplateResponse(
        "index.html", {
            "request": request, 
            "services": service_data, 
            "username": username
        }
    )

@app.get("/debug", response_class=HTMLResponse)
async def debug_index(request: Request, username: Annotated[str, Depends(get_current_user)]):
    """Render the debug page for diagnostic purposes."""
    return templates.TemplateResponse(
        "debug_index.html", {"request": request, "username": username}
    )


@app.get("/login", response_class=HTMLResponse)
async def login_form(request: Request, error: str = None):
    """Render the login form."""
    return templates.TemplateResponse("login.html", {"request": request, "error": error})


@app.get("/api/servers")
async def list_servers(
    request: Request,
    username: Annotated[str, Depends(api_auth)]
):
    """Get all registered servers with their state."""
    servers_list = []
    for path, server_info in REGISTERED_SERVERS.items():
        # Create a copy of the server info and add its enabled status
        server_data = server_info.copy()
        server_data["is_enabled"] = MOCK_SERVICE_STATE.get(path, False)
        server_data["health_status"] = SERVER_HEALTH_STATUS.get(path, "unknown")
        last_checked = SERVER_LAST_CHECK_TIME.get(path)
        server_data["last_checked"] = last_checked.isoformat() if last_checked else None
        servers_list.append(server_data)
    return servers_list


# --- Function to regenerate Nginx configuration ---
def regenerate_nginx_config():
    """
    Regenerate the Nginx configuration file to include all enabled services.
    Returns True if successful, False otherwise.
    """
    # Load the existing config file to preserve non-dynamic parts
    existing_config = ""
    if NGINX_CONFIG_PATH.exists():
        try:
            with open(NGINX_CONFIG_PATH, "r") as f:
                existing_config = f.read()
        except Exception as e:
            logger.error(f"Failed to read existing Nginx config: {e}")
            return False

    # Extract parts before and after the dynamic locations
    start_marker = "# DYNAMIC_LOCATIONS_START"
    end_marker = "# DYNAMIC_LOCATIONS_END"
    
    # Add error handling blocks and auth endpoints for MCP tool execution
    error_locations = """
    # Error handling locations for MCP tool execution
    location @error401 {
        return 401 '{"error":"Unauthorized","detail":"Authentication failed or insufficient permissions"}';
    }
    
    location @error404 {
        return 404 '{"error":"Not Found","detail":"The requested resource was not found"}';
    }
    
    location @error5xx {
        return 500 '{"error":"Server Error","detail":"An unexpected server error occurred"}';
    }
    
    # Common auth endpoint for tool execution - internal use only
    location ~ ^/api/tool_auth/(.+)$ {
        internal;  # Only for internal use by auth_request
        proxy_pass http://localhost:7860/api/tool_auth/$1;
        proxy_pass_request_body off;
        proxy_set_header Content-Length "";
        proxy_set_header X-Original-URI $request_uri;
        proxy_set_header Host $host;
        proxy_set_header X-Real-IP $remote_addr;
        proxy_set_header X-Forwarded-For $proxy_add_x_forwarded_for;
        proxy_set_header X-Forwarded-Proto $scheme;
        # Pass through authentication cookies
        proxy_set_header Cookie $http_cookie;
    }
"""
    
    try:
        # Handle the single set of markers in the HTTP server
        parts = existing_config.split(start_marker, 1)  # Split on first occurrence only
        if len(parts) < 2:
            logger.error("Failed to find start marker in Nginx config")
            return False
            
        before_dynamic = parts[0]
        remaining = parts[1]
        
        parts = remaining.split(end_marker, 1)  # Split on first occurrence only
        if len(parts) < 2:
            logger.error("Failed to find end marker after start marker in Nginx config")
            return False
            
        after_dynamic = parts[1]
        
        # Log the positions for debugging
        logger.info(f"Found dynamic markers in Nginx config: {len(before_dynamic)} chars before, {len(after_dynamic)} chars after")
    except Exception as e:
        logger.error(f"Failed to find dynamic location markers in Nginx config: {e}")
        return False
    
    # Build configuration for each enabled service
    dynamic_locations = []
    dynamic_locations.append(start_marker)
    
    # Add error locations at the top
    dynamic_locations.append(error_locations)
    
    for path, enabled in MOCK_SERVICE_STATE.items():
        if not enabled:
            logger.info(f"Skipping disabled service: {path}")
            continue
            
        service_info = REGISTERED_SERVERS.get(path)
        if not service_info:
            logger.warning(f"Service {path} is enabled but not found in REGISTERED_SERVERS")
            continue
            
        proxy_url = service_info.get("proxy_pass_url")
        if not proxy_url:
            logger.warning(f"Service {path} has no proxy_pass_url defined")
            continue
            
        # Add health check status info
        service_health = SERVER_HEALTH_STATUS.get(path, "unknown")
        
        # Check for dev mode flag to include all enabled servers regardless of health
        dev_mode = os.environ.get("MCP_GATEWAY_DEV_MODE", "").lower() in ("1", "true", "yes")
        
        # In dev mode, include all enabled services; otherwise only include healthy ones
        if not dev_mode and service_health != "healthy":
            logger.warning(f"Skipping unhealthy service: {path} (status: {service_health})")
            continue
            
        logger.info(f"Adding service to nginx config: {path} (status: {service_health})")
        
        # Create location entry for this service
        # Remove leading slash from path for safer path building
        safe_path = path.lstrip("/")
        
        # 1. Regular location block for the service path
        nginx_location = f"""
    location /{safe_path}/ {{
        proxy_pass {proxy_url.rstrip('/')}/;
        proxy_http_version 1.1;
        proxy_set_header Host $host;
        proxy_set_header X-Real-IP $remote_addr;
        proxy_set_header X-Forwarded-For $proxy_add_x_forwarded_for;
        proxy_set_header X-Forwarded-Proto $scheme;
        
        # Pass through authentication headers for service-specific tokens
        proxy_pass_request_headers on;
        # Preserve headers prefixed with X-Service-Auth-
        proxy_set_header X-Service-Auth-Github $http_x_service_auth_github;
        proxy_set_header X-Service-Auth-AWS $http_x_service_auth_aws;
        proxy_set_header X-Service-Auth-Token $http_x_service_auth_token;
    }}"""
        dynamic_locations.append(nginx_location)
        
        # 2. Additional location block for the /api/execute/{service} endpoint
        # Create location block for Server-Sent Events (SSE) transport
        sse_location = f"""
    # --- MCP Protocol: Server-Sent Events (SSE) Endpoint ---
    location /api/execute/{safe_path} {{
        # First check auth via our MCP Gateway service
        auth_request /api/tool_auth/{safe_path};
        
        # Then proxy directly to the SSE endpoint of the target service
        proxy_pass {proxy_url.rstrip('/')}/sse;
        proxy_http_version 1.1;
        
        # Required headers for Server-Sent Events
        proxy_set_header Connection "";
        proxy_buffering off;
        
        # Important timing settings for SSE
        proxy_read_timeout 600s;
        proxy_connect_timeout 10s;
        proxy_send_timeout 10s;
        
        # Standard proxy headers
        proxy_set_header Host $host;
        proxy_set_header X-Real-IP $remote_addr;
        proxy_set_header X-Forwarded-For $proxy_add_x_forwarded_for;
        proxy_set_header X-Forwarded-Proto $scheme;
        
        # Handle content negotiation
        proxy_set_header Accept "text/event-stream, application/json";
        
        # Pass through authentication headers for service-specific tokens
        proxy_pass_request_headers on;
        proxy_set_header X-Service-Auth-Github $http_x_service_auth_github;
        proxy_set_header X-Service-Auth-AWS $http_x_service_auth_aws;
        proxy_set_header X-Service-Auth-Token $http_x_service_auth_token;
        
        # Handle auth errors
        error_page 401 403 = @error401;
        error_page 404 = @error404;
        error_page 500 502 503 504 = @error5xx;
    }}"""
        dynamic_locations.append(sse_location)
        
        # Create location block for StreamableHTTP transport
        streamable_location = f"""
    # --- MCP Protocol: StreamableHTTP Endpoint ---
    location /api/streamable/{safe_path} {{
        # First check auth via our MCP Gateway service
        auth_request /api/tool_auth/{safe_path};
        
        # Then proxy to the streamable endpoint of the target service
        proxy_pass {proxy_url.rstrip('/')}/streamable;
        proxy_http_version 1.1;
        
        # Required settings for StreamableHTTP
        proxy_buffering off;
        
        # Important timing settings for long-lived connections
        proxy_read_timeout 600s;
        proxy_connect_timeout 10s;
        proxy_send_timeout 10s;
        
        # Standard proxy headers
        proxy_set_header Host $host;
        proxy_set_header X-Real-IP $remote_addr;
        proxy_set_header X-Forwarded-For $proxy_add_x_forwarded_for;
        proxy_set_header X-Forwarded-Proto $scheme;
        
        # Handle content negotiation 
        proxy_set_header Accept "application/json, text/event-stream";
        
        # Pass through authentication headers for service-specific tokens
        proxy_pass_request_headers on;
        proxy_set_header X-Service-Auth-Github $http_x_service_auth_github;
        proxy_set_header X-Service-Auth-AWS $http_x_service_auth_aws;
        proxy_set_header X-Service-Auth-Token $http_x_service_auth_token;
        
        # Handle auth errors
        error_page 401 403 = @error401;
        error_page 404 = @error404;
        error_page 500 502 503 504 = @error5xx;
    }}"""
        dynamic_locations.append(streamable_location)
    
    dynamic_locations.append(end_marker)
    
    # Combine all parts
    new_config = before_dynamic + "\n".join(dynamic_locations) + after_dynamic
    
    # Write the new configuration
    try:
        with open(NGINX_CONFIG_PATH, "w") as f:
            f.write(new_config)
        logger.info(f"Nginx configuration updated at {NGINX_CONFIG_PATH}")
        
        # Reload Nginx if possible
        try:
            result = subprocess.run(["nginx", "-s", "reload"], capture_output=True, text=True)
            if result.returncode == 0:
                logger.info("Nginx reloaded successfully")
            else:
                logger.warning(f"Nginx reload failed: {result.stderr}")
        except Exception as e:
            logger.warning(f"Failed to reload Nginx: {e}")
        
        return True
    except Exception as e:
        logger.error(f"Failed to write new Nginx config: {e}")
        return False

# --- Check function to test if a service is healthy ---
async def perform_single_health_check(path: str):
    """
    Perform a health check for a single service.
    Updates SERVER_HEALTH_STATUS and SERVER_LAST_CHECK_TIME.
    
    In development/test mode, we're more tolerant of health check failures to ensure
    services remain visible in the UI even if the backend services are not running.
    """
    # Update status to checking
    SERVER_HEALTH_STATUS[path] = "checking"
    SERVER_LAST_CHECK_TIME[path] = datetime.now(timezone.utc)
    
    # Get info about the service
    service_info = REGISTERED_SERVERS.get(path)
    if not service_info:
        error_msg = f"Service not found in registry: {path}"
        SERVER_HEALTH_STATUS[path] = f"error: {error_msg}"
        await broadcast_health_status()
        return
        
    # Service must be enabled for health check
    if not MOCK_SERVICE_STATE.get(path, False):
        error_msg = "Service is disabled"
        SERVER_HEALTH_STATUS[path] = f"error: {error_msg}"
        await broadcast_health_status()
        return
        
    # Get the proxy pass URL
    proxy_url = service_info.get("proxy_pass_url")
    if not proxy_url:
        error_msg = "No proxy_pass_url defined"
        SERVER_HEALTH_STATUS[path] = f"error: {error_msg}"
        await broadcast_health_status()
        return
    
    # Check for dev mode flag to bypass actual health checks
    dev_mode = os.environ.get("MCP_GATEWAY_DEV_MODE", "").lower() in ("1", "true", "yes")
    if dev_mode:
        logger.info(f"Dev mode enabled - marking {path} as healthy without checking")
        SERVER_HEALTH_STATUS[path] = "healthy"
        
        # Set real tools for known servers in dev mode
        server_name = path.lstrip("/")
        server_path = os.path.join(os.environ.get("SERVER_DIR", "/Users/aaronbw/Documents/DEV/v1/mcp-gateway/servers"), server_name)
        server_py_path = os.path.join(server_path, "server.py")
        
        # Check if this server has a server.py file and we haven't set tools yet
        if os.path.exists(server_py_path) and not service_info.get("real_tools_set"):
            # Try to automatically extract tools from server.py
            extracted_tools = try_extract_tools_from_server_py(server_py_path)
            
            if extracted_tools:
                # Only set tools if we successfully extracted them
                service_info["num_tools"] = len(extracted_tools)
                service_info["tool_list"] = extracted_tools
                logger.info(f"Using {len(extracted_tools)} automatically extracted tools for {path}")
            else:
                # If extraction failed, leave tools as-is - don't show anything until the real tools are available
                logger.warning(f"Failed to extract tools from {path}, no tools will be shown in dev mode")
                # Make sure we don't have any old placeholder values by explicitly setting to empty
                service_info["num_tools"] = 0
                service_info["tool_list"] = []
            
            # Mark that we've set real tools for this server
            service_info["real_tools_set"] = True
            REGISTERED_SERVERS[path] = service_info
            logger.info(f"Set real tools for {path} in dev mode")
        # Never use placeholder tools - if we don't have real tools, set an empty list
        elif not service_info.get("tool_list"):
            service_info["num_tools"] = 0
            service_info["tool_list"] = []
            REGISTERED_SERVERS[path] = service_info
            logger.info(f"No tools set for {path} - waiting for real tools")
            
        SERVER_LAST_CHECK_TIME[path] = datetime.now(timezone.utc)
        await broadcast_health_status()
        regenerate_nginx_config()
        return
        
    # Form the health check URL - this will be the /tools endpoint
    health_url = proxy_url.rstrip("/") + "/tools"
    
    # Use curl for health check since it's installed in the container
    try:
        # Perform the health check using curl command
        cmd = ["curl", "-s", "-m", str(HEALTH_CHECK_TIMEOUT_SECONDS), "-w", "%{http_code}", health_url]
        logger.info(f"Running health check: {' '.join(cmd)}")
        
        # Run curl in a subprocess
        process = await asyncio.create_subprocess_exec(
            *cmd,
            stdout=asyncio.subprocess.PIPE,
            stderr=asyncio.subprocess.PIPE
        )
        
        stdout, stderr = await process.communicate()
        
        # Process return code and output
        return_code = process.returncode
        response = stdout.decode().strip()
        error_output = stderr.decode().strip()
        
        if return_code != 0:
            # curl command failed
            error_msg = f"Health check failed (curl error): {error_output or 'unknown error'}"
            SERVER_HEALTH_STATUS[path] = f"unhealthy"
            logger.warning(f"Health check for {path} failed: {error_msg}")
        else:
            # Check response code
            try:
                # Try to parse JSON from the first part of the response
                # The response format is <json_content><status_code>
                status_code = response[-3:]  # Last 3 chars should be status code
                json_content = response[:-3]  # Everything before status code
                
                if status_code.isdigit() and 200 <= int(status_code) < 300:
                    try:
                        tools_data = json.loads(json_content)
                        # Update tool count in server info
                        tool_list = tools_data.get("tools", [])
                        service_info["num_tools"] = len(tool_list)
                        # Store the tools list
                        service_info["tool_list"] = tool_list
                        REGISTERED_SERVERS[path] = service_info
                        # Update status
                        SERVER_HEALTH_STATUS[path] = "healthy"
                        logger.info(f"Health check for {path} succeeded: {len(tool_list)} tools found")
                    except json.JSONDecodeError:
                        # Couldn't parse JSON, consider failed
                        SERVER_HEALTH_STATUS[path] = "unhealthy"
                        logger.warning(f"Health check for {path} failed: Invalid JSON response")
                else:
                    # Status code not 2xx
                    SERVER_HEALTH_STATUS[path] = "unhealthy"
                    logger.warning(f"Health check for {path} failed: HTTP {status_code}")
            except Exception as e:
                SERVER_HEALTH_STATUS[path] = "unhealthy"
                logger.warning(f"Health check for {path} failed to parse response: {e}")
                
    except Exception as e:
        SERVER_HEALTH_STATUS[path] = "unhealthy"
        logger.error(f"Error performing health check for {path}: {e}")
    
    # Update last check time
    SERVER_LAST_CHECK_TIME[path] = datetime.now(timezone.utc)
    
    # Broadcast status update
    await broadcast_health_status()
    
    # Trigger Nginx config regeneration if status changed
    regenerate_nginx_config()

# --- Background task to run health checks periodically ---
async def run_health_checks():
    """
    Background task that periodically runs health checks for all enabled services.
    """
    logger.info("Health check background task started.")
    
    try:
        while True:
            # Check all enabled services
            enabled_services = [path for path, enabled in MOCK_SERVICE_STATE.items() if enabled]
            logger.info(f"Running health checks for {len(enabled_services)} enabled services...")
            
            for path in enabled_services:
                try:
                    # Check if we need to do a health check
                    last_check = SERVER_LAST_CHECK_TIME.get(path)
                    now = datetime.now(timezone.utc)
                    
                    # Never checked, or it's been longer than the interval
                    if last_check is None or (now - last_check).total_seconds() >= HEALTH_CHECK_INTERVAL_SECONDS:
                        logger.info(f"Running health check for {path}")
                        await perform_single_health_check(path)
                    else:
                        time_since = (now - last_check).total_seconds()
                        logger.debug(f"Skipping health check for {path} (checked {time_since:.1f}s ago)")
                except Exception as e:
                    logger.error(f"Error in health check for {path}: {e}")
            
            # Sleep a short interval before checking again
            await asyncio.sleep(30)  # Check every 30 seconds if any service needs checking
                
    except asyncio.CancelledError:
        logger.info("Health check background task cancelled.")
    except Exception as e:
        logger.error(f"Error in health check task: {e}")
        
    logger.info("Health check background task ended.")


# --- Handle disabled services --- START
@app.post("/api/services/{service_path:path}/toggle", response_model=None)
async def toggle_service_api(
    request: Request,
    service_path: str,
    username: Annotated[str, Depends(api_auth)],
    enabled: bool = Form(False),
):
    """
    Toggle a service on or off through the API.
    Requires the mcp:server:{service_path}:toggle scope or mcp:registry:admin scope.
    """
    # Check authorization
    auth_dependency = require_toggle_for_path(service_path)
    await run_async_dependency(auth_dependency, {"request": request})
    # Normalize the path
    if not service_path.startswith('/'):
        service_path = '/' + service_path
    
    # Check if the service exists
    if service_path not in REGISTERED_SERVERS:
        raise HTTPException(status_code=404, detail="Service not found")
    
    # Update the service status
    logger.info(f"User '{username}' toggling service {service_path} to {'enabled' if enabled else 'disabled'}")
    MOCK_SERVICE_STATE[service_path] = enabled
    
    # Save the updated state
    try:
        with open(STATE_FILE_PATH, "w") as f:
            json.dump(MOCK_SERVICE_STATE, f, indent=2)
        logger.info(f"Updated service state saved to {STATE_FILE_PATH}")
    except Exception as e:
        logger.error(f"Failed to save service state: {e}")
    
    # Handle enabled/disabled services differently
    if enabled:
        # If enabling, update its health status
        logger.info(f"Service {service_path} enabled. Running health check...")
        # Run the health check and broadcast in that function
        try:
            # Update status and time as the check starts
            SERVER_HEALTH_STATUS[service_path] = "checking"
            SERVER_LAST_CHECK_TIME[service_path] = datetime.now(timezone.utc)
            
            # Broadcast the "checking" state first
            await broadcast_health_status()
            
            # Then run the actual check (which will broadcast again)
            await perform_single_health_check(service_path)
        except Exception as e:
            logger.error(f"Error during health check of newly enabled service: {e}")
            # Mark as unhealthy if the check fails with an exception
            SERVER_HEALTH_STATUS[service_path] = "unhealthy"
            SERVER_LAST_CHECK_TIME[service_path] = datetime.now(timezone.utc)
            # And make sure to broadcast
            await broadcast_health_status()
    else:
        # If disabling, just mark it as disabled
        logger.info(f"Service {service_path} disabled. Removing from configuration...")
        SERVER_HEALTH_STATUS[service_path] = "disabled"
        SERVER_LAST_CHECK_TIME[service_path] = datetime.now(timezone.utc)
        
        # Broadcast the disabled state
        await broadcast_health_status()
        
        # Regenerate the Nginx config
        regenerate_nginx_config()
    
    # Return success with the new state
    return {
        "service_path": service_path,
        "enabled": MOCK_SERVICE_STATE[service_path],
        "health_status": SERVER_HEALTH_STATUS.get(service_path, "unknown")
    }
# --- Handle disabled services --- END

# --- Frontend Toggle Handler --- START
@app.post("/toggle/{service_path:path}")
async def toggle_service_frontend(
    request: Request,
    service_path: str,
    username: Annotated[str, Depends(get_current_user)],
    enabled: bool = Form(False),
):
    """
    Toggle a service on or off via the frontend form.
    Requires the mcp:server:{service_path}:toggle scope or mcp:registry:admin scope.
    """
    # Check authorization
    auth_dependency = require_toggle_for_path(service_path)
    await run_async_dependency(auth_dependency, {"request": request})
    
    # Normalize the path
    if not service_path.startswith('/'):
        service_path = '/' + service_path
    
    # Check if the service exists
    if service_path not in REGISTERED_SERVERS:
        raise HTTPException(status_code=404, detail="Service not found")
    
    # Update the service status
    logger.info(f"User '{username}' toggling service {service_path} to {'enabled' if enabled else 'disabled'}")
    MOCK_SERVICE_STATE[service_path] = enabled
    
    # Save the updated state
    try:
        with open(STATE_FILE_PATH, "w") as f:
            json.dump(MOCK_SERVICE_STATE, f, indent=2)
        logger.info(f"Updated service state saved to {STATE_FILE_PATH}")
    except Exception as e:
        logger.error(f"Failed to save service state: {e}")
    
    # Handle enabled/disabled services differently
    if enabled:
        # If enabling, update its health status
        logger.info(f"Service {service_path} enabled. Running health check...")
        # Run the health check and broadcast in that function
        try:
            # Update status and time as the check starts
            SERVER_HEALTH_STATUS[service_path] = "checking"
            SERVER_LAST_CHECK_TIME[service_path] = datetime.now(timezone.utc)
            
            # Broadcast the "checking" state first
            await broadcast_health_status()
            
            # Then run the actual check (which will broadcast again)
            await perform_single_health_check(service_path)
        except Exception as e:
            logger.error(f"Error during health check of newly enabled service: {e}")
            # Mark as unhealthy if the check fails with an exception
            SERVER_HEALTH_STATUS[service_path] = "unhealthy"
            SERVER_LAST_CHECK_TIME[service_path] = datetime.now(timezone.utc)
            # And make sure to broadcast
            await broadcast_health_status()
    else:
        # If disabling, just mark it as disabled
        logger.info(f"Service {service_path} disabled. Removing from configuration...")
        SERVER_HEALTH_STATUS[service_path] = "disabled"
        SERVER_LAST_CHECK_TIME[service_path] = datetime.now(timezone.utc)
        
        # Broadcast the disabled state
        await broadcast_health_status()
        
        # Regenerate the Nginx config
        regenerate_nginx_config()
    
    # Return a JSON response instead of the default dictionary
    # The frontend expects a JSON response format
    return JSONResponse(content={
        "service_path": service_path,
        "enabled": MOCK_SERVICE_STATE[service_path],
        "health_status": SERVER_HEALTH_STATUS.get(service_path, "unknown")
    })
# --- Frontend Toggle Handler --- END

# --- Service Search --- START
@app.get("/api/search")
async def search_services(
    query: str,
    username: Annotated[str, Depends(api_auth)],
    filter_enabled: bool = False
):
    """
    Search for services based on text query using FAISS.
    
    Args:
        query: Search query text
        filter_enabled: Only return enabled services (default: False)
        
    Returns:
        List of matching services with scores
    """
    global embedding_model, faiss_index, faiss_metadata_store
    
    # Handle empty query
    if not query or query.strip() == "":
        logger.info("Empty search query. Returning all services.")
        
        # Just return all services instead
        all_services = []
        for path, server_info in REGISTERED_SERVERS.items():
            is_enabled = MOCK_SERVICE_STATE.get(path, False)
            
            # Apply enabled filter if requested
            if filter_enabled and not is_enabled:
                continue
                
            service_copy = server_info.copy()
            service_copy["is_enabled"] = is_enabled
            service_copy["relevance_score"] = 0.0  # No relevance score for unranked results
            service_copy["health_status"] = SERVER_HEALTH_STATUS.get(path, "unknown")
            all_services.append(service_copy)
            
        # Sort alphabetically by name as fallback
        all_services.sort(key=lambda x: x.get("server_name", "").lower())
        return all_services
    
    # Check if search is ready
    if embedding_model is None or faiss_index is None:
        logger.warning("FAISS search not ready (model or index not loaded)")
        raise HTTPException(
            status_code=503,
            detail="Search functionality not available yet. Please try again later."
        )
        
    try:
        # Encode the query
        query_embedding = await asyncio.to_thread(embedding_model.encode, [query.strip()])
        query_embedding_np = np.array([query_embedding[0]], dtype=np.float32)
        
        # Configure search (number of results, etc)
        k = min(50, faiss_index.ntotal)  # Return up to 50 results, or fewer if index is smaller
        if k == 0:
            logger.info("No services in search index.")
            return []
        
        # Search the index
        distances, indices = faiss_index.search(query_embedding_np, k)
        
        # Process search results
        results = []
        seen_paths = set()
        
        for i, (distance, idx) in enumerate(zip(distances[0], indices[0])):
            if idx == -1:  # -1 means no more matches
                break
            
            # Find the service path for this index
            service_path = None
            server_info = None
            
            for path, metadata in faiss_metadata_store.items():
                if metadata.get("id") == idx:
                    service_path = path
                    server_info = metadata.get("full_server_info", {})
                    break
                    
            if not service_path or not server_info:
                logger.warning(f"Found result with idx {idx} but no matching service in metadata store")
                continue
                
            # Skip if we've already seen this service
            if service_path in seen_paths:
                continue
            seen_paths.add(service_path)
            
            # Get enabled status
            is_enabled = MOCK_SERVICE_STATE.get(service_path, False)
            
            # Apply enabled filter if requested
            if filter_enabled and not is_enabled:
                continue
                
            # Compute a relevance score (invert the distance)
            # L2 distance might be arbitrarily large, so we apply a transformation
            # to get a score between 0 and 1 (closer to 1 is better)
            # This formula gives reasonable distribution for sentence transformer embeddings
            relevance_score = 1.0 / (1.0 + distance/10)

            # Add to results
            health_status = SERVER_HEALTH_STATUS.get(service_path, "unknown")
            result = server_info.copy()  # Start with the server info
            result["is_enabled"] = is_enabled
            result["relevance_score"] = relevance_score
            result["health_status"] = health_status
            results.append(result)
            
        # Sort by relevance score
        results.sort(key=lambda x: x["relevance_score"], reverse=True)
        
        logger.info(f"Search for '{query}' returned {len(results)} results")
        return results
        
    except Exception as e:
        logger.error(f"Error performing search: {e}", exc_info=True)
        raise HTTPException(
            status_code=500,
            detail=f"Search failed: {str(e)}"
        )
# --- Service Search --- END

# --- Save Service Helper Function ---
def save_server_to_file(server_entry) -> bool:
    """
    Save a server entry to disk as JSON.
    
    Args:
        server_entry: Dictionary with server information
        
    Returns:
        bool: True if successful, False otherwise
    """
    if not server_entry or "path" not in server_entry:
        logger.error("Invalid server entry to save, missing path")
        return False
        
    # Create safe filename from path (replace slashes and some other chars)
    path = server_entry["path"]
    safe_name = path.lstrip('/').replace('/', '_').replace(':', '_')
    
    if not safe_name:
        safe_name = "root"  # In case path is just "/"
    
    filename = SERVERS_DIR / f"{safe_name}.json"
    
    try:
        SERVERS_DIR.mkdir(parents=True, exist_ok=True)
        with open(filename, "w") as f:
            json.dump(server_entry, f, indent=2)
        logger.info(f"Saved server info to {filename}")
        return True
    except Exception as e:
        logger.error(f"Error saving server info to {filename}: {e}")
        return False

# --- Register a new service --- START
@app.post("/api/register", response_model=None)
async def register_service(
    request: Request,
    username: Annotated[str, Depends(api_auth)],
    name: Annotated[str, Form()],
    path: Annotated[str, Form()],
    proxy_pass_url: Annotated[str, Form()],
    description: Annotated[str, Form()] = "",
    tags: Annotated[str, Form()] = "",
    num_tools: Annotated[int, Form()] = 0,
    num_stars: Annotated[int, Form()] = 0,
    is_python: Annotated[bool | None, Form()] = False,
    license_str: Annotated[str, Form(alias="license")] = "N/A",
):
    """Register a new service with the gateway."""
    # Check authorization
    auth_dependency = require_registry_admin()
    await run_async_dependency(auth_dependency, {"request": request})
    # Ensure path starts with a slash
    if not path.startswith('/'):
        path = '/' + path
    
    # Check if path already exists
    if path in REGISTERED_SERVERS:
        raise HTTPException(status_code=400, detail="Service path already registered")
    
    # Process tags
    tag_list = [tag.strip() for tag in tags.split(',') if tag.strip()]

    # Create server entry
    server_entry = {
        "server_name": name,
        "description": description,
        "path": path,
        "proxy_pass_url": proxy_pass_url,
        "tags": tag_list,
        "num_tools": num_tools,
        "num_stars": num_stars,
        "is_python": bool(is_python), # Convert checkbox value
        "license": license_str,
    }
    
    # Save to disk storage
    success = save_server_to_file(server_entry)
    if not success:
        raise HTTPException(status_code=500, detail="Failed to save server information")
    
    # Add to in-memory registry
    REGISTERED_SERVERS[path] = server_entry
    
    # Set up default state (disabled by default)
    MOCK_SERVICE_STATE[path] = False
    
    # Initialize health status
    SERVER_HEALTH_STATUS[path] = "unknown"
    SERVER_LAST_CHECK_TIME[path] = None
    
    # --- Add to FAISS Index --- START
    logger.info(f"[DEBUG] Adding service '{path}' to FAISS index...")
    if embedding_model is not None and faiss_index is not None:
        await add_or_update_service_in_faiss(path, server_entry) # server_entry is the new service info
        logger.info(f"[DEBUG] Service '{path}' processed for FAISS index.")
    else:
        logger.warning(f"[DEBUG] Skipped FAISS update for '{path}': model or index not ready.")
    # --- Add to FAISS Index --- END

    logger.info(f"[INFO] New service registered: '{name}' at path '{path}' by user '{username}'")

    # --- Persist the updated state after registration --- START
    try:
        logger.info(f"[DEBUG] Attempting to persist state to {STATE_FILE_PATH}...")
        with open(STATE_FILE_PATH, "w") as f:
            json.dump(MOCK_SERVICE_STATE, f, indent=2)
        logger.info(f"[DEBUG] Successfully persisted state to {STATE_FILE_PATH}")
    except Exception as e:
        logger.error(f"[ERROR] Failed to persist state to {STATE_FILE_PATH}: {str(e)}")
    # --- Persist the updated state after registration --- END

    # Broadcast the updated status after registration
    logger.info("[DEBUG] Creating task to broadcast health status...")
    asyncio.create_task(broadcast_health_status())

    logger.info("[DEBUG] Registration complete, returning success response")
    return JSONResponse(
        status_code=201,
        content={
            "message": "Service registered successfully",
            "service": server_entry,
        },
    )

@app.get("/api/server_details/{service_path:path}", response_model=None)
async def get_server_details(
    request: Request,
    service_path: str,
    username: Annotated[str, Depends(api_auth)],
):
    """
    Get detailed information about a server.
    Requires the mcp:server:{service_path}:edit scope or mcp:registry:admin scope.
    """
    # Check authorization
    if service_path != 'all':
        auth_dependency = require_edit_for_path(service_path)
        await run_async_dependency(auth_dependency, {"request": request})
    else:
        auth_dependency = check_admin_scope()
        await run_async_dependency(auth_dependency, {"request": request})
        
    # Normalize the path to ensure it starts with '/'
    if not service_path.startswith('/'):
        service_path = '/' + service_path
    
    # Special case: if path is 'all' or '/all', return details for all servers
    if service_path == '/all':
        # Return a dictionary of all registered servers
        return REGISTERED_SERVERS
    
    # Regular case: return details for a specific server
    server_info = REGISTERED_SERVERS.get(service_path)
    if not server_info:
        raise HTTPException(status_code=404, detail="Service path not registered")
    
    # Return the full server info, including proxy_pass_url
    return server_info


# --- API endpoint for Tool Execution --- START
@app.post("/api/execute/{service_path:path}", response_model=None)
async def execute_tool(
    request: Request,
    service_path: str,
    username: Annotated[str, Depends(api_auth)],
):
    """
    Execute a tool on a specific service through proper nginx proxy redirection.
    
    This endpoint performs initial authorization checks and validation, then logs the attempt.
    The actual execution is handled by nginx, which proxies the request to the appropriate
    MCP server endpoint (typically /sse) after performing an auth_request check.
    
    Transport: Server-Sent Events (SSE)
    Auth required: mcp:server:{service_path}:execute scope or mcp:registry:admin scope
    
    Flow:
    1. Authenticate and authorize the request using MCP SDK auth mechanisms
    2. Validate service exists and is enabled
    3. Log the tool execution attempt
    4. Return 200 OK - nginx will handle the actual proxying to the MCP server
    """
    try:
        # Normalize the service path
        if not service_path.startswith('/'):
            service_path = '/' + service_path
        
        # Check for authenticated user in request.state
        if not hasattr(request.state, "user") or not request.state.user or not getattr(request.state.user, "is_authenticated", False):
            logger.warning(f"Unauthorized attempt to execute tool on '{service_path}': No valid authentication")
            raise HTTPException(
                status_code=status.HTTP_401_UNAUTHORIZED,
                detail="Not authenticated",
                headers={"WWW-Authenticate": "Bearer"},
            )
        
        # Check if the service exists and is enabled
        if service_path not in REGISTERED_SERVERS:
            logger.warning(f"Service not found for tool execution: '{service_path}'")
            raise HTTPException(status_code=404, detail=f"Service '{service_path}' not found")
        
        if not MOCK_SERVICE_STATE.get(service_path, False):
            logger.warning(f"Service disabled for tool execution: '{service_path}'")
            raise HTTPException(status_code=403, detail=f"Service '{service_path}' is disabled")
        
        # Get service info
        service_info = REGISTERED_SERVERS.get(service_path)
        proxy_url = service_info.get("proxy_pass_url")
        
        if not proxy_url:
            logger.error(f"No proxy URL configured for service '{service_path}'")
            raise HTTPException(status_code=500, detail=f"No proxy URL configured for service '{service_path}'")
        
        # Check required scopes
        auth_settings = AuthSettings()
        execute_scope = auth_settings.get_server_execute_scope(service_path)
        
        if not (request.state.user.has_scope(auth_settings.registry_admin_scope) or 
                request.state.user.has_scope(execute_scope)):
            logger.warning(f"User '{username}' denied access to execute tool on '{service_path}' - missing scope: {execute_scope}")
            raise HTTPException(
                status_code=status.HTTP_403_FORBIDDEN,
                detail=f"Missing required scope for service access: {execute_scope}",
            )
        
        # Read the request body and log the attempt
        try:
            body = await request.json()
            tool_name = body.get("name")
            input_params = body.get("input", {}).get("params", {})
            logger.info(f"Tool execution: '{tool_name}' on '{service_path}' by '{username}' with params: {input_params}")
        except:
            # If we can't parse the body, just log a basic message
            logger.info(f"Tool execution on '{service_path}' by '{username}' - could not parse request body")
            body = {}
        
        # Process transport type from request headers
        accept_header = request.headers.get("Accept", "")
        if "text/event-stream" in accept_header:
            logger.debug(f"Client requested SSE transport for '{service_path}'")
        elif "application/json" in accept_header:
            logger.debug(f"Client requested JSON transport for '{service_path}'")
        
        # Return success - nginx will handle the actual proxying based on configuration
        return JSONResponse(
            content=body,
            status_code=200,
            headers={
                # Ensure caching is disabled for tool execution
                "Cache-Control": "no-cache, no-store, must-revalidate",
                "Pragma": "no-cache",
                "Expires": "0"
            }
        )
    except Exception as e:
        # Log the error with appropriate level and context
        if isinstance(e, HTTPException):
            # For expected HTTP exceptions, we log at warning level
            if e.status_code >= 500:
                logger.error(f"Server error during tool execution on '{service_path}': {e}")
            else:
                logger.warning(f"Client error during tool execution on '{service_path}': {e}")
            raise
        else:
            # For unexpected exceptions, log as error with traceback
            logger.error(f"Unexpected error during tool execution on '{service_path}': {e}", exc_info=True)
            raise HTTPException(status_code=500, detail=f"Internal server error during tool execution")
        
@app.post("/api/streamable/{service_path:path}", response_model=None)
async def execute_tool_streamable(
    request: Request,
    service_path: str,
    username: Annotated[str, Depends(api_auth)],
):
    """
    Execute a tool on a specific service using the StreamableHTTP transport.
    
    This endpoint performs initial authorization checks and validation, then logs the attempt.
    The actual execution is handled by nginx, which proxies the request to the appropriate
    MCP server endpoint (typically /streamable) after performing an auth_request check.
    
    Transport: StreamableHTTP
    Auth required: mcp:server:{service_path}:execute scope or mcp:registry:admin scope
    
    Flow identical to execute_tool but for StreamableHTTP transport.
    """
    try:
        # Normalize the service path
        if not service_path.startswith('/'):
            service_path = '/' + service_path
        
        # Check for authenticated user in request.state
        if not hasattr(request.state, "user") or not request.state.user or not getattr(request.state.user, "is_authenticated", False):
            logger.warning(f"Unauthorized attempt to execute tool (streamable) on '{service_path}': No valid authentication")
            raise HTTPException(
                status_code=status.HTTP_401_UNAUTHORIZED,
                detail="Not authenticated",
                headers={"WWW-Authenticate": "Bearer"},
            )
        
        # Check if the service exists and is enabled
        if service_path not in REGISTERED_SERVERS:
            logger.warning(f"Service not found for tool execution (streamable): '{service_path}'")
            raise HTTPException(status_code=404, detail=f"Service '{service_path}' not found")
        
        if not MOCK_SERVICE_STATE.get(service_path, False):
            logger.warning(f"Service disabled for tool execution (streamable): '{service_path}'")
            raise HTTPException(status_code=403, detail=f"Service '{service_path}' is disabled")
        
        # Get service info
        service_info = REGISTERED_SERVERS.get(service_path)
        proxy_url = service_info.get("proxy_pass_url")
        
        if not proxy_url:
            logger.error(f"No proxy URL configured for service '{service_path}'")
            raise HTTPException(status_code=500, detail=f"No proxy URL configured for service '{service_path}'")
        
        # Check required scopes
        auth_settings = AuthSettings()
        execute_scope = auth_settings.get_server_execute_scope(service_path)
        
        if not (request.state.user.has_scope(auth_settings.registry_admin_scope) or 
                request.state.user.has_scope(execute_scope)):
            logger.warning(f"User '{username}' denied access to execute tool (streamable) on '{service_path}' - missing scope: {execute_scope}")
            raise HTTPException(
                status_code=status.HTTP_403_FORBIDDEN,
                detail=f"Missing required scope for service access: {execute_scope}",
            )
        
        # Read the request body and log the attempt
        try:
            body = await request.json()
            tool_name = body.get("name")
            input_params = body.get("input", {}).get("params", {})
            logger.info(f"StreamableHTTP tool execution: '{tool_name}' on '{service_path}' by '{username}' with params: {input_params}")
        except:
            # If we can't parse the body, just log a basic message
            logger.info(f"StreamableHTTP tool execution on '{service_path}' by '{username}' - could not parse request body")
            body = {}
        
        # Process transport type from request headers
        accept_header = request.headers.get("Accept", "")
        logger.debug(f"StreamableHTTP client accept header: {accept_header}")
        
        # Return success - nginx will handle the actual proxying based on configuration
        return JSONResponse(
            content=body,
            status_code=200,
            headers={
                # Ensure caching is disabled for tool execution
                "Cache-Control": "no-cache, no-store, must-revalidate",
                "Pragma": "no-cache",
                "Expires": "0"
            }
        )
    except Exception as e:
        # Log the error with appropriate level and context
        if isinstance(e, HTTPException):
            # For expected HTTP exceptions, we log at warning level
            if e.status_code >= 500:
                logger.error(f"Server error during StreamableHTTP tool execution on '{service_path}': {e}")
            else:
                logger.warning(f"Client error during StreamableHTTP tool execution on '{service_path}': {e}")
            raise
        else:
            # For unexpected exceptions, log as error with traceback
            logger.error(f"Unexpected error during StreamableHTTP tool execution on '{service_path}': {e}", exc_info=True)
            raise HTTPException(status_code=500, detail=f"Internal server error during tool execution")

@app.post("/api/tool_auth/{service_path:path}", response_model=None)
async def auth_tool_request(
    request: Request,
    service_path: str,
    username: Annotated[str, Depends(api_auth)],
):
    """
    Authentication endpoint for tool execution via Nginx auth_request.
    
    This endpoint is used by Nginx to check if a user has permission to execute a tool
    on a specific service. It returns 200 if the user has permission, and an
    appropriate error code otherwise.
    
    This implementation leverages the MCP SDK's authentication mechanisms to verify
    user permissions against service-specific scopes following the MCP protocol standards.
    
    Auth flow:
    1. Verify user is authenticated using the MCP auth context
    2. Check service path exists and is enabled
    3. Verify user has appropriate scope for the service
    4. Return 200 OK if authorized, appropriate error code otherwise
    """
    try:
        # Normalize the service path for consistent handling
        if not service_path.startswith('/'):
            service_path = '/' + service_path
        
        # Check for authenticated user in request.state
        if not hasattr(request.state, "user") or not request.state.user or not getattr(request.state.user, "is_authenticated", False):
            logger.warning(f"Unauthorized attempt to access service '{service_path}': No valid authentication")
            raise HTTPException(
                status_code=status.HTTP_401_UNAUTHORIZED,
                detail="Not authenticated",
                headers={"WWW-Authenticate": "Bearer"},
            )
        
        # Check if the service exists and is enabled
        if service_path not in REGISTERED_SERVERS:
            logger.warning(f"Service not found: '{service_path}'")
            raise HTTPException(status_code=404, detail=f"Service '{service_path}' not found")
        
        if not MOCK_SERVICE_STATE.get(service_path, False):
            logger.warning(f"Service disabled: '{service_path}'")
            raise HTTPException(status_code=403, detail=f"Service '{service_path}' is disabled")
        
        # Get settings and determine required scope for this service
        auth_settings = AuthSettings()
        # First check for admin scope - grants access to all services
        if request.state.user.has_scope(auth_settings.registry_admin_scope):
            logger.info(f"User '{username}' granted execute access to '{service_path}' via admin scope")
            return JSONResponse(status_code=200, content={"status": "authorized"})
        
        # Check for service-specific execute scope
        execute_scope = auth_settings.get_server_execute_scope(service_path)
        if request.state.user.has_scope(execute_scope):
            logger.info(f"User '{username}' granted execute access to '{service_path}' via execute scope")
            return JSONResponse(status_code=200, content={"status": "authorized"})
        
        # No valid scope found
        logger.warning(f"User '{username}' denied access to '{service_path}' - missing scope: {execute_scope}")
        raise HTTPException(
            status_code=status.HTTP_403_FORBIDDEN,
            detail=f"Missing required scope for service access: {execute_scope}",
        )
    except Exception as e:
        # Log the error with appropriate level and context
        if isinstance(e, HTTPException):
            # For expected HTTP exceptions, we log at warning level
            if e.status_code >= 500:
                logger.error(f"Server error during auth check for '{service_path}': {e}")
            else:
                logger.warning(f"Client error during auth check for '{service_path}': {e}")
            raise
        else:
            # For unexpected exceptions, log as error with traceback
            logger.error(f"Unexpected error during auth check for '{service_path}': {e}", exc_info=True)
            raise HTTPException(status_code=500, detail=f"Internal server error during authorization")
# --- API endpoint for Tool Execution --- END

# --- Endpoint to get tool list for a service --- START
@app.get("/api/tools/{service_path:path}", response_model=None)
async def get_service_tools(
    request: Request,
    service_path: str,
    username: Annotated[str, Depends(api_auth)], # Requires authentication
):
    """
    Get the list of tools for a specific server.
    Requires the mcp:server:{service_path}:read scope or mcp:registry:admin scope.
    """
    # Check authorization
    if service_path != 'all':
        auth_dependency = require_access_for_path(service_path)
        await run_async_dependency(auth_dependency, {"request": request})
    else:
        auth_dependency = check_admin_scope()
        await run_async_dependency(auth_dependency, {"request": request})
        
    if not service_path.startswith('/'):
        service_path = '/' + service_path

    # Handle special case for '/all' to return tools from all servers
    if service_path == '/all':
        all_tools = []
        all_servers_tools = {}
        
        for path, server_info in REGISTERED_SERVERS.items():
            tool_list = server_info.get("tool_list")
            
            if tool_list is not None and isinstance(tool_list, list):
                # Add server information to each tool
                server_tools = []
                for tool in tool_list:
                    # Create a copy of the tool with server info added
                    tool_with_server = dict(tool)
                    tool_with_server["server_path"] = path
                    tool_with_server["server_name"] = server_info.get("server_name", "Unknown")
                    server_tools.append(tool_with_server)
                
                all_tools.extend(server_tools)
                all_servers_tools[path] = server_tools
        
        return {
            "service_path": "all",
            "tools": all_tools,
            "servers": all_servers_tools
        }
    
    # Handle specific server case (existing logic)
    server_info = REGISTERED_SERVERS.get(service_path)
    if not server_info:
        raise HTTPException(status_code=404, detail="Service path not registered")

    tool_list = server_info.get("tool_list") # Get the stored list

    if tool_list is None:
        # This might happen if the service hasn't become healthy yet
        raise HTTPException(status_code=404, detail="Tool list not available yet. Service may not be healthy or check is pending.")
    elif not isinstance(tool_list, list):
         # Data integrity check
        logger.warning(f"Warning: tool_list for {service_path} is not a list: {type(tool_list)}")
        raise HTTPException(status_code=500, detail="Internal server error: Invalid tool list format.")

    return {"service_path": service_path, "tools": tool_list}
# --- Endpoint to get tool list for a service --- END


# --- Refresh Endpoint --- START
@app.post("/api/refresh/{service_path:path}", response_model=None)
async def refresh_service(
    request: Request,
    service_path: str, 
    username: Annotated[str, Depends(api_auth)],
):
    """
    Refresh a service by running a health check.
    Requires the mcp:server:{service_path}:toggle scope or mcp:registry:admin scope.
    """
    # Check authorization
    auth_dependency = require_toggle_for_path(service_path)
    await run_async_dependency(auth_dependency, {"request": request})
    
    if not service_path.startswith('/'):
        service_path = '/' + service_path

    # Check if service exists
    if service_path not in REGISTERED_SERVERS:
        raise HTTPException(status_code=404, detail="Service path not registered")

    # Check if service is enabled
    is_enabled = MOCK_SERVICE_STATE.get(service_path, False)
    if not is_enabled:
        raise HTTPException(status_code=400, detail="Cannot refresh a disabled service")

    logger.info(f"Manual refresh requested for {service_path} by user '{username}'...")
    try:
        # Trigger the health check (which also updates tools if healthy)
        await perform_single_health_check(service_path)
        # --- Regenerate Nginx config after manual refresh --- START
        # The health check itself might trigger regeneration, but do it explicitly
        # here too to ensure it happens after the refresh attempt completes.
        logger.info(f"Regenerating Nginx config after manual refresh for {service_path}...")
        regenerate_nginx_config()
        # --- Regenerate Nginx config after manual refresh --- END
    except Exception as e:
        # Catch potential errors during the check itself
        logger.error(f"ERROR during manual refresh check for {service_path}: {e}")
        # Update status to reflect the error
        error_status = f"error: refresh execution failed ({type(e).__name__})"
        SERVER_HEALTH_STATUS[service_path] = error_status
        SERVER_LAST_CHECK_TIME[service_path] = datetime.now(timezone.utc)
        # Still broadcast the error state
        await broadcast_single_service_update(service_path)
        # --- Regenerate Nginx config even after refresh failure --- START
        # Ensure Nginx reflects the error state if it was previously healthy
        logger.info(f"Regenerating Nginx config after manual refresh failed for {service_path}...")
        regenerate_nginx_config()
        # --- Regenerate Nginx config even after refresh failure --- END
        # Return error response
        raise HTTPException(status_code=500, detail=f"Refresh check failed: {e}")

    # Check completed, broadcast the latest status
    await broadcast_single_service_update(service_path)

    # Return the latest status from global state
    final_status = SERVER_HEALTH_STATUS.get(service_path, "unknown")
    final_last_checked_dt = SERVER_LAST_CHECK_TIME.get(service_path)
    final_last_checked_iso = final_last_checked_dt.isoformat() if final_last_checked_dt else None
    final_num_tools = REGISTERED_SERVERS.get(service_path, {}).get("num_tools", 0)

    return {
        "service_path": service_path,
        "status": final_status,
        "last_checked_iso": final_last_checked_iso,
        "num_tools": final_num_tools
    }
# --- Refresh Endpoint --- END


# --- Add Edit Routes ---

@app.get("/edit/{service_path:path}", response_class=HTMLResponse)
async def edit_server_form(
    request: Request, 
    service_path: str, 
    username: Annotated[str, Depends(get_current_user)] # Require login
):
    if not service_path.startswith('/'):
        service_path = '/' + service_path

    server_info = REGISTERED_SERVERS.get(service_path)
    if not server_info:
        raise HTTPException(status_code=404, detail="Service path not found")
    
    return templates.TemplateResponse(
        "edit_server.html", 
        {"request": request, "server": server_info, "username": username}
    )

@app.post("/edit/{service_path:path}")
async def edit_server_submit(
    service_path: str, 
    # Required Form fields
    name: Annotated[str, Form()], 
    proxy_pass_url: Annotated[str, Form()], 
    # Dependency
    username: Annotated[str, Depends(get_current_user)], 
    # Optional Form fields
    description: Annotated[str, Form()] = "", 
    tags: Annotated[str, Form()] = "", 
    num_tools: Annotated[int, Form()] = 0, 
    num_stars: Annotated[int, Form()] = 0, 
    is_python: Annotated[bool | None, Form()] = False,  
    license_str: Annotated[str, Form(alias="license")] = "N/A", 
):
    if not service_path.startswith('/'):
        service_path = '/' + service_path

    # Check if the server exists
    if service_path not in REGISTERED_SERVERS:
        raise HTTPException(status_code=404, detail="Service path not found")

    # Process tags
    tag_list = [tag.strip() for tag in tags.split(',') if tag.strip()]

    # Prepare updated server data (keeping original path)
    updated_server_entry = {
        "server_name": name,
        "description": description,
        "path": service_path, # Keep original path
        "proxy_pass_url": proxy_pass_url,
        "tags": tag_list,
        "num_tools": num_tools,
        "num_stars": num_stars,
        "is_python": bool(is_python), # Convert checkbox value
        "license": license_str,
    }

    # Save updated data to file
    success = save_server_to_file(updated_server_entry)
    if not success:
        # Optionally render form again with an error message
        raise HTTPException(status_code=500, detail="Failed to save updated server data")

    # Update in-memory registry
    REGISTERED_SERVERS[service_path] = updated_server_entry

    # Regenerate Nginx config as proxy_pass_url might have changed
    if not regenerate_nginx_config():
        logger.error("ERROR: Failed to update Nginx configuration after edit.")
        # Consider how to notify user - maybe flash message system needed
        
    # --- Update FAISS Index --- START
    logger.info(f"Updating service '{service_path}' in FAISS index after edit.")
    if embedding_model and faiss_index is not None:
        await add_or_update_service_in_faiss(service_path, updated_server_entry)
        logger.info(f"Service '{service_path}' updated in FAISS index.")
    else:
        logger.warning(f"Skipped FAISS update for '{service_path}' post-edit: model or index not ready.")
    # --- Update FAISS Index --- END

    logger.info(f"Server '{name}' ({service_path}) updated by user '{username}'")

    # Redirect back to the main page
    return RedirectResponse(url="/", status_code=status.HTTP_303_SEE_OTHER)


# --- Helper function to broadcast single service update --- START
async def broadcast_single_service_update(service_path: str):
    """Sends the current status, tool count, and last check time for a specific service."""
    global active_connections, SERVER_HEALTH_STATUS, SERVER_LAST_CHECK_TIME, REGISTERED_SERVERS

    if not active_connections:
        return # No clients connected

    status = SERVER_HEALTH_STATUS.get(service_path, "unknown")
    last_checked_dt = SERVER_LAST_CHECK_TIME.get(service_path)
    last_checked_iso = last_checked_dt.isoformat() if last_checked_dt else None
    num_tools = REGISTERED_SERVERS.get(service_path, {}).get("num_tools", 0)

    update_data = {
        service_path: {
            "status": status,
            "last_checked_iso": last_checked_iso,
            "num_tools": num_tools
        }
    }
    message = json.dumps(update_data)
    logger.info(f"--- BROADCAST SINGLE: Sending update for {service_path}: {message}")

    # Use the same concurrent sending logic as in toggle
    disconnected_clients = set()
    current_connections = list(active_connections) # Copy to iterate safely
    send_tasks = []
    for conn in current_connections:
        send_tasks.append((conn, conn.send_text(message)))

    results = await asyncio.gather(*(task for _, task in send_tasks), return_exceptions=True)

    for i, result in enumerate(results):
        conn, _ = send_tasks[i]
        if isinstance(result, Exception):
            logger.warning(f"Error sending single update to WebSocket client {conn.client}: {result}. Marking for removal.")
            disconnected_clients.add(conn)
    if disconnected_clients:
        logger.info(f"Removing {len(disconnected_clients)} disconnected clients after single update broadcast.")
        for conn in disconnected_clients:
            if conn in active_connections:
                active_connections.remove(conn)
# --- Helper function to broadcast single service update --- END


# --- WebSocket Endpoint ---
@app.websocket("/ws/health_status")
async def websocket_endpoint(websocket: WebSocket):
    await websocket.accept()
    active_connections.add(websocket)
    logger.info(f"WebSocket client connected: {websocket.client}")
    try:
        # --- Send initial status upon connection (Formatted) --- START
        initial_data_to_send = {}
        for path, status in SERVER_HEALTH_STATUS.items():
            last_checked_dt = SERVER_LAST_CHECK_TIME.get(path)
            # Send ISO string or None
            last_checked_iso = last_checked_dt.isoformat() if last_checked_dt else None
            # Get the current tool count from REGISTERED_SERVERS
            num_tools = REGISTERED_SERVERS.get(path, {}).get("num_tools", 0) # Default to 0 if not found

            initial_data_to_send[path] = {
                "status": status,
                "last_checked_iso": last_checked_iso,
                "num_tools": num_tools # --- Add num_tools --- START
            }
            # --- Add num_tools --- END
        await websocket.send_text(json.dumps(initial_data_to_send))
        # --- Send initial status upon connection (Formatted) --- END

        # Keep connection open, handle potential disconnects
        while True:
            # We don't expect messages from client in this case, just keep alive
            await websocket.receive_text() # This will raise WebSocketDisconnect if client closes
    except WebSocketDisconnect:
        logger.info(f"WebSocket client disconnected: {websocket.client}")
    except Exception as e:
        logger.error(f"WebSocket error for {websocket.client}: {e}")
    finally:
        if websocket in active_connections:
            active_connections.remove(websocket)
            logger.info(f"WebSocket connection removed: {websocket.client}")


# --- Run (for local testing) ---
# Use: uvicorn registry.main:app --reload --host 0.0.0.0 --port 7860

if __name__ == "__main__":
    # Get port from environment variable or use default
    port = int(os.environ.get("REGISTRY_PORT", 7860))
    uvicorn.run(app, host="0.0.0.0", port=port)
@app.context_processor
def utility_processor():
    """Add utility functions to Jinja2 templates."""
    def user_has_toggle_scope(server_path):
        """Check if the current user has toggle permission for a server."""
        if not hasattr(request.state, "user") or not hasattr(request.state.user, "has_scope"):
            return False
            
        auth_settings = AuthSettings()
        
        # Admin scope grants all permissions
        if request.state.user.has_scope(auth_settings.registry_admin_scope):
            return True
            
        # Check for server-specific toggle scope
        base_scope = auth_settings.server_execute_scope_prefix + server_path.lstrip("/")
        toggle_scope = f"{base_scope}:toggle"
        return request.state.user.has_scope(toggle_scope)
        
    def user_has_edit_scope(server_path):
        """Check if the current user has edit permission for a server."""
        if not hasattr(request.state, "user") or not hasattr(request.state.user, "has_scope"):
            return False
            
        auth_settings = AuthSettings()
        
        # Admin scope grants all permissions
        if request.state.user.has_scope(auth_settings.registry_admin_scope):
            return True
            
        # Check for server-specific edit scope
        base_scope = auth_settings.server_execute_scope_prefix + server_path.lstrip("/")
        edit_scope = f"{base_scope}:edit"
        return request.state.user.has_scope(edit_scope)
        
    def user_has_admin_scope():
        """Check if the current user has admin scope."""
        if not hasattr(request.state, "user") or not hasattr(request.state.user, "has_scope"):
            return False
            
        auth_settings = AuthSettings()
        return request.state.user.has_scope(auth_settings.registry_admin_scope)
        
    return {
        "user_has_toggle_scope": user_has_toggle_scope,
        "user_has_edit_scope": user_has_edit_scope,
        "user_has_admin_scope": user_has_admin_scope
    }
# Remove function definition from the bottom of the file as we'll move it to the top<|MERGE_RESOLUTION|>--- conflicted
+++ resolved
@@ -509,10 +509,8 @@
                 if conn in active_connections:
                     active_connections.remove(conn)
 
-<<<<<<< HEAD
 # --- Setup FastAPI Application ---
-=======
-# Session management configuration
+
 # Session management configuration
 SECRET_KEY = os.environ.get("SECRET_KEY")
 if not SECRET_KEY:
@@ -525,31 +523,6 @@
 signer = URLSafeTimedSerializer(SECRET_KEY)
 SESSION_MAX_AGE_SECONDS = 60 * 60 * 8  # 8 hours
 
-# --- Nginx Config Generation ---
-
-LOCATION_BLOCK_TEMPLATE = """
-    location {path}/ {{
-        proxy_pass {proxy_pass_url};
-        proxy_http_version 1.1;
-        proxy_set_header Host $host;
-        proxy_set_header X-Real-IP $remote_addr;
-        proxy_set_header X-Forwarded-For $proxy_add_x_forwarded_for;
-        proxy_set_header X-Forwarded-Proto $scheme;
-    }}
-"""
-
-COMMENTED_LOCATION_BLOCK_TEMPLATE = """
-#    location {path}/ {{
-#        proxy_pass {proxy_pass_url};
-#        proxy_http_version 1.1;
-#        proxy_set_header Host $host;
-#        proxy_set_header X-Real-IP $remote_addr;
-#        proxy_set_header X-Forwarded-For $proxy_add_x_forwarded_for;
-#        proxy_set_header X-Forwarded-Proto $scheme;
-#    }}
-"""
->>>>>>> c6d9d55e
-
 # Lifespan handler to initialize and cleanup resources
 @asynccontextmanager
 async def lifespan(app: FastAPI):
@@ -576,24 +549,9 @@
     # --- Load server state --- START
     if STATE_FILE_PATH.exists():
         try:
-<<<<<<< HEAD
             with open(STATE_FILE_PATH, "r") as f:
                 MOCK_SERVICE_STATE.update(json.load(f))
             logger.info(f"Loaded server state from {STATE_FILE_PATH} with {len(MOCK_SERVICE_STATE)} entries")
-=======
-            logger.info("Attempting to reload Nginx configuration...")
-            result = subprocess.run(['/usr/sbin/nginx', '-s', 'reload'], check=True, capture_output=True, text=True)
-            logger.info(f"Nginx reload successful. stdout: {result.stdout.strip()}")
-            return True
-        except FileNotFoundError:
-            logger.error("'nginx' command not found. Cannot reload configuration.")
-            return False
-        except subprocess.CalledProcessError as e:
-            logger.error(f"Failed to reload Nginx configuration. Return code: {e.returncode}")
-            logger.error(f"Nginx reload stderr: {e.stderr.strip()}")
-            logger.error(f"Nginx reload stdout: {e.stdout.strip()}")
-            return False
->>>>>>> c6d9d55e
         except Exception as e:
             logger.error(f"Error loading server state: {e}")
     else:
@@ -1406,7 +1364,7 @@
         proxy_set_header X-Forwarded-For $proxy_add_x_forwarded_for;
         proxy_set_header X-Forwarded-Proto $scheme;
         
-        # Handle content negotiation 
+        # Handle content negotiation
         proxy_set_header Accept "application/json, text/event-stream";
         
         # Pass through authentication headers for service-specific tokens
@@ -1421,6 +1379,21 @@
         error_page 500 502 503 504 = @error5xx;
     }}"""
         dynamic_locations.append(streamable_location)
+
+COMMENTED_LOCATION_BLOCK_TEMPLATE = """
+#    location {path}/ {{
+#        proxy_pass {proxy_pass_url};
+#        proxy_http_version 1.1;
+#        proxy_set_header Host $host;
+#        proxy_set_header X-Real-IP $remote_addr;
+#        proxy_set_header X-Forwarded-For $proxy_add_x_forwarded_for;
+#        proxy_set_header X-Forwarded-Proto $scheme;
+#    }}
+"""
+
+def regenerate_nginx_config():
+    """Generates the nginx config file based on registered servers and their state."""
+    logger.info(f"Attempting to directly modify Nginx config at {NGINX_CONFIG_PATH}...")
     
     dynamic_locations.append(end_marker)
     
@@ -1435,18 +1408,127 @@
         
         # Reload Nginx if possible
         try:
-            result = subprocess.run(["nginx", "-s", "reload"], capture_output=True, text=True)
+            logger.info("Attempting to reload Nginx configuration...")
+            result = subprocess.run(['/usr/sbin/nginx', '-s', 'reload'], capture_output=True, text=True)
             if result.returncode == 0:
-                logger.info("Nginx reloaded successfully")
+                logger.info(f"Nginx reload successful. stdout: {result.stdout.strip()}")
+                return True
+        except FileNotFoundError:
+            logger.error("'nginx' command not found. Cannot reload configuration.")
+            return False
+        except subprocess.CalledProcessError as e:
+            logger.error(f"Failed to reload Nginx configuration. Return code: {e.returncode}")
+            logger.error(f"Nginx reload stderr: {e.stderr.strip()}")
+            logger.error(f"Nginx reload stdout: {e.stdout.strip()}")
+            return False
+        except Exception as e:
+            logger.error(f"An unexpected error occurred during Nginx reload: {e}", exc_info=True)
+            return False
+        # --- Reload Nginx --- END
+
+    except FileNotFoundError:
+        logger.error(f"Target Nginx config file not found at {NGINX_CONFIG_PATH}. Cannot regenerate.")
+        return False
+    except Exception as e:
+        logger.error(f"Failed to modify Nginx config at {NGINX_CONFIG_PATH}: {e}", exc_info=True)
+        return False
+
+# --- Helper function to normalize a path to a filename ---
+def path_to_filename(path):
+    # Remove leading slash and replace remaining slashes with underscores
+    normalized = path.lstrip("/").replace("/", "_")
+    # Append .json extension if not present
+    if not normalized.endswith(".json"):
+        normalized += ".json"
+    return normalized
+
+
+# --- Data Loading ---
+def load_registered_servers_and_state():
+    global REGISTERED_SERVERS, MOCK_SERVICE_STATE
+    logger.info(f"Loading server definitions from {SERVERS_DIR}...")
+
+    # Create servers directory if it doesn't exist
+    SERVERS_DIR.mkdir(parents=True, exist_ok=True) # Added parents=True
+
+    temp_servers = {}
+    server_files = list(SERVERS_DIR.glob("**/*.json"))
+    logger.info(f"Found {len(server_files)} JSON files in {SERVERS_DIR} and its subdirectories")
+    for file in server_files:
+        logger.info(f"[DEBUG] - {file.relative_to(SERVERS_DIR)}")
+
+    if not server_files:
+        logger.warning(f"No server definition files found in {SERVERS_DIR}. Initializing empty registry.")
+        REGISTERED_SERVERS = {}
+        # Don't return yet, need to load state file
+        # return
+
+    for server_file in server_files:
+        if server_file.name == STATE_FILE_PATH.name: # Skip the state file itself
+            continue
+        try:
+            with open(server_file, "r") as f:
+                server_info = json.load(f)
+
+                if (
+                    isinstance(server_info, dict)
+                    and "path" in server_info
+                    and "server_name" in server_info
+                ):
+                    server_path = server_info["path"]
+                    if server_path in temp_servers:
+                        logger.warning(f"Duplicate server path found in {server_file}: {server_path}. Overwriting previous definition.")
+
+                    # Add new fields with defaults
+                    server_info["description"] = server_info.get("description", "")
+                    server_info["tags"] = server_info.get("tags", [])
+                    server_info["num_tools"] = server_info.get("num_tools", 0)
+                    server_info["num_stars"] = server_info.get("num_stars", 0)
+                    server_info["is_python"] = server_info.get("is_python", False)
+                    server_info["license"] = server_info.get("license", "N/A")
+                    server_info["proxy_pass_url"] = server_info.get("proxy_pass_url", None)
+                    server_info["tool_list"] = server_info.get("tool_list", []) # Initialize tool_list if missing
+
+                    temp_servers[server_path] = server_info
+                else:
+                    logger.warning(f"Invalid server entry format found in {server_file}. Skipping.")
+        except FileNotFoundError:
+            logger.error(f"Server definition file {server_file} reported by glob not found.")
+        except json.JSONDecodeError as e:
+            logger.error(f"Could not parse JSON from {server_file}: {e}.")
+        except Exception as e:
+            logger.error(f"An unexpected error occurred loading {server_file}: {e}", exc_info=True)
+
+    REGISTERED_SERVERS = temp_servers
+    logger.info(f"Successfully loaded {len(REGISTERED_SERVERS)} server definitions.")
+
+    # --- Load persisted mock service state --- START
+    logger.info(f"Attempting to load persisted state from {STATE_FILE_PATH}...")
+    loaded_state = {}
+    try:
+        if STATE_FILE_PATH.exists():
+            with open(STATE_FILE_PATH, "r") as f:
+                loaded_state = json.load(f)
+            if not isinstance(loaded_state, dict):
+                logger.warning(f"Invalid state format in {STATE_FILE_PATH}. Expected a dictionary. Resetting state.")
+                loaded_state = {} # Reset if format is wrong
             else:
-                logger.warning(f"Nginx reload failed: {result.stderr}")
-        except Exception as e:
-            logger.warning(f"Failed to reload Nginx: {e}")
-        
-        return True
+                logger.info(f"Loaded state for {len(loaded_state)} services.")
+        else:
+            logger.info(f"No state file found at {STATE_FILE_PATH}. Starting with empty state.")
+    except json.JSONDecodeError:
+        logger.warning(f"Could not parse JSON from {STATE_FILE_PATH}. Resetting state.")
     except Exception as e:
-        logger.error(f"Failed to write new Nginx config: {e}")
-        return False
+        logger.error(f"Error loading state file: {e}", exc_info=True)
+    
+    # Initialize state for all registered servers
+    for path in REGISTERED_SERVERS:
+        if path not in MOCK_SERVICE_STATE:
+            # Default to enabled for new services
+            MOCK_SERVICE_STATE[path] = loaded_state.get(path, True)
+    
+    logger.info(f"Service state initialized with {len(MOCK_SERVICE_STATE)} entries.")
+    # --- Load persisted mock service state --- END
 
 # --- Check function to test if a service is healthy ---
 async def perform_single_health_check(path: str):
